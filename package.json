{
  "name": "latex-workshop",
  "displayName": "LaTeX Workshop",
  "description": "Boost LaTeX typesetting efficiency with preview, compile, autocomplete, colorize, and more.",
  "icon": "icon.png",
  "version": "7.2.0",
  "publisher": "James-Yu",
  "license": "MIT",
  "homepage": "https://github.com/James-Yu/LaTeX-Workshop",
  "repository": {
    "type": "git",
    "url": "https://github.com/James-Yu/LaTeX-Workshop.git"
  },
  "engines": {
    "vscode": "^1.34.0"
  },
  "categories": [
    "Programming Languages",
    "Snippets"
  ],
  "keywords": [
    "latex",
    "tex",
    "compile",
    "preview",
    "hint"
  ],
  "activationEvents": [
    "onLanguage:tex",
    "onLanguage:latex",
    "onLanguage:doctex",
    "onLanguage:pdf",
    "onCommand:latex-workshop.build",
    "onCommand:latex-workshop.recipes",
    "onCommand:latex-workshop.view",
    "onCommand:latex-workshop.tab",
    "onCommand:latex-workshop.synctex",
    "onCommand:latex-workshop.clean",
    "onCommand:latex-workshop.citation",
    "onCommand:latex-workshop.wordcount",
    "onCommand:latex-workshop.compilerlog",
    "onCommand:latex-workshop.log",
    "onCommand:latex-workshop.actions"
  ],
  "main": "./out/src/main.js",
  "contributes": {
    "languages": [
      {
        "id": "tex",
        "aliases": [
          "TeX",
          "tex"
        ],
        "extensions": [
          ".sty",
          ".cls",
          ".bbx",
          ".cbx"
        ],
        "configuration": "./syntax/syntax.json"
      },
      {
        "id": "doctex",
        "aliases": [
          "DocTeX",
          "doctex"
        ],
        "extensions": [
          ".dtx"
        ],
        "configuration": "./syntax/syntax-doctex.json"
      },
      {
        "id": "latex",
        "aliases": [
          "LaTeX",
          "latex"
        ],
        "extensions": [
          ".tex",
          ".ltx"
        ],
        "configuration": "./syntax/syntax.json"
      },
      {
        "id": "bibtex",
        "aliases": [
          "BibTeX",
          "bibtex"
        ],
        "extensions": [
          ".bib"
        ]
      },
      {
        "id": "latex-expl3",
        "aliases": [
          "LaTeX Expl3"
        ],
        "configuration": "./syntax/syntax.json"
      },
      {
        "id": "pdf",
        "aliases": [
          "Plain Text (PDF)",
          "pdf"
        ],
        "extensions": [
          ".pdf"
        ]
      }
    ],
    "grammars": [
      {
        "language": "tex",
        "scopeName": "text.tex",
        "path": "./syntax/TeX.plist"
      },
      {
        "language": "doctex",
        "scopeName": "text.tex.doctex",
        "path": "./syntax/DocTeX.plist"
      },
      {
        "language": "latex",
        "scopeName": "text.tex.latex",
        "path": "./syntax/LaTeX.plist",
        "embeddedLanguages": {
          "source.asymptote": "asymptote",
          "source.cpp": "cpp",
          "source.css": "css",
          "source.dot": "dot",
          "source.gnuplot": "gnuplot",
          "text.html": "html",
          "source.java": "java",
          "source.js": "js",
          "source.lua": "lua",
          "source.python": "python",
          "source.scala": "scala",
          "text.xtml": "xtml",
          "source.yaml": "yaml"
        }
      },
      {
        "language": "bibtex",
        "scopeName": "text.bibtex",
        "path": "./syntax/Bibtex.plist"
      },
      {
        "language": "latex-expl3",
        "scopeName": "text.tex.latex.expl3",
        "path": "./syntax/LaTeX Expl3.plist"
      },
      {
        "scopeName": "markdown.latex.codeblock",
        "path": "./syntax/latexblock.json",
        "injectTo": [
          "text.html.markdown"
        ],
        "embeddedLanguages": {
          "meta.embedded.block.latex": "latex"
        }
      }
    ],
    "snippets": [
      {
        "language": "latex",
        "path": "./snippets/latex.json"
      }
    ],
    "commands": [
      {
        "command": "latex-workshop.navigate-envpair",
        "title": "Navigate to matching begin/end",
        "category": "LaTeX Workshop"
      },
      {
        "command": "latex-workshop.select-envname",
        "title": "Select the current environment name",
        "category": "LaTeX Workshop"
      },
      {
        "command": "latex-workshop.multicursor-envname",
        "title": "Add a multicursor to the current environment name",
        "category": "LaTeX Workshop"
      },
      {
        "command": "latex-workshop.wrap-env",
        "title": "Surround selection with \\begin{}...\\end{}",
        "category": "LaTeX Workshop"
      },
      {
        "command": "latex-workshop.close-env",
        "title": "Close current environment",
        "category": "LaTeX Workshop"
      },
      {
        "command": "latex-workshop.toggle-equation-envname",
        "title": "Toggle between \\[...\\] and \\begin{}...\\end{}",
        "category": "LaTeX Workshop"
      },
      {
        "command": "latex-workshop.saveWithoutBuilding",
        "title": "Save without Building",
        "category": "LaTeX Workshop"
      },
      {
        "command": "latex-workshop.build",
        "title": "Build LaTeX project",
        "category": "LaTeX Workshop"
      },
      {
        "command": "latex-workshop.recipes",
        "title": "Build with recipe",
        "category": "LaTeX Workshop"
      },
      {
        "command": "latex-workshop.view",
        "title": "View LaTeX PDF file",
        "category": "LaTeX Workshop",
        "icon": {
          "light": "icons/view-pdf-light.svg",
          "dark": "icons/view-pdf-dark.svg"
        }
      },
      {
        "command": "latex-workshop.tab",
        "title": "View LaTeX PDF file in VSCode tab",
        "category": "LaTeX Workshop"
      },
      {
        "command": "latex-workshop.refresh-viewer",
        "title": "Refresh all LaTeX PDF viewers",
        "category": "LaTeX Workshop"
      },
      {
        "command": "latex-workshop.kill",
        "title": "Kill LaTeX compiler process",
        "category": "LaTeX Workshop"
      },
      {
        "command": "latex-workshop.synctex",
        "title": "SyncTeX from cursor",
        "category": "LaTeX Workshop"
      },
      {
        "command": "latex-workshop.clean",
        "title": "Clean up auxiliary files",
        "category": "LaTeX Workshop"
      },
      {
        "command": "latex-workshop.citation",
        "title": "Open citation browser",
        "category": "LaTeX Workshop"
      },
      {
        "command": "latex-workshop.addtexroot",
        "title": "Insert %!TeX root magic comment",
        "category": "LaTeX Workshop"
      },
      {
        "command": "latex-workshop.wordcount",
        "title": "Count words in LaTeX document",
        "category": "LaTeX Workshop"
      },
      {
        "command": "latex-workshop.log",
        "title": "Show LaTeX Workshop messages",
        "category": "LaTeX Workshop"
      },
      {
        "command": "latex-workshop.actions",
        "title": "LaTeX actions",
        "category": "LaTeX Workshop"
      },
      {
        "command": "latex-workshop-dev.parselog",
        "title": "Parse current document as LaTeX logs",
        "category": "LaTeX Workshop DevTools"
      },
      {
        "command": "latex-workshop.texdoc",
        "title": "Show package documentation",
        "category": "LaTeX Workshop"
      },
      {
        "command": "latex-workshop.showCompilationPanel",
        "title": "Show LaTeX Compilation Info",
        "category": "LaTeX Workshop"
      },
      {
        "command": "latex-structure.toggle-follow-cursor",
        "title": "Toggle follow cursor",
        "category": "LaTeX Workshop"
      },
      {
        "command": "latex-workshop.formattedPaste",
        "title": "Paste formatted content",
        "category": "LaTeX Workshop"
      },
      {
<<<<<<< HEAD
        "command": "latex-workshop.showSnippetPanel",
        "title": "Show Snippet Panel",
=======
        "command": "latex-workshop.viewtikzpicture",
        "title": "View TikzPicture",
>>>>>>> 50454d36
        "category": "LaTeX Workshop"
      }
    ],
    "keybindings": [
      {
        "key": "ctrl+l alt+b",
        "mac": "cmd+l alt+b",
        "command": "latex-workshop.build",
        "when": "config.latex-workshop.bind.altKeymap.enabled"
      },
      {
        "key": "ctrl+l alt+c",
        "mac": "cmd+l alt+c",
        "command": "latex-workshop.clean",
        "when": "config.latex-workshop.bind.altKeymap.enabled"
      },
      {
        "key": "ctrl+l alt+v",
        "mac": "cmd+l alt+v",
        "command": "latex-workshop.view",
        "when": "config.latex-workshop.bind.altKeymap.enabled"
      },
      {
        "key": "ctrl+l alt+j",
        "mac": "cmd+l alt+j",
        "command": "latex-workshop.synctex",
        "when": "editorTextFocus && config.latex-workshop.bind.altKeymap.enabled"
      },
      {
        "key": "ctrl+l alt+x",
        "mac": "cmd+l alt+x",
        "command": "workbench.view.extension.latex",
        "when": "config.latex-workshop.bind.altKeymap.enabled"
      },
      {
        "key": "ctrl+alt+b",
        "mac": "cmd+alt+b",
        "command": "latex-workshop.build",
        "when": "!config.latex-workshop.bind.altKeymap.enabled"
      },
      {
        "key": "ctrl+alt+c",
        "mac": "cmd+alt+c",
        "command": "latex-workshop.clean",
        "when": "!config.latex-workshop.bind.altKeymap.enabled"
      },
      {
        "key": "ctrl+alt+v",
        "mac": "cmd+alt+v",
        "command": "latex-workshop.view",
        "when": "!config.latex-workshop.bind.altKeymap.enabled"
      },
      {
        "key": "ctrl+alt+j",
        "mac": "cmd+alt+j",
        "command": "latex-workshop.synctex",
        "when": "editorTextFocus && !config.latex-workshop.bind.altKeymap.enabled"
      },
      {
        "key": "ctrl+alt+x",
        "mac": "cmd+alt+x",
        "command": "workbench.view.extension.latex",
        "when": "!config.latex-workshop.bind.altKeymap.enabled"
      },
      {
        "key": "ctrl+l ]",
        "mac": "cmd+l ]",
        "when": "editorTextFocus && !editorReadonly && editorLangId == 'latex' && config.latex-workshop.bind.altKeymap.enabled",
        "command": "latex-workshop.increment-sectioning"
      },
      {
        "key": "ctrl+l [",
        "mac": "cmd+l [",
        "when": "editorTextFocus && !editorReadonly && editorLangId == 'latex'&& config.latex-workshop.bind.altKeymap.enabled",
        "command": "latex-workshop.decrement-sectioning"
      },
      {
        "key": "ctrl+alt+]",
        "mac": "cmd+alt+]",
        "when": "editorTextFocus && !editorReadonly && editorLangId == 'latex' && !config.latex-workshop.bind.altKeymap.enabled",
        "command": "latex-workshop.increment-sectioning"
      },
      {
        "key": "ctrl+alt+[",
        "mac": "cmd+alt+[",
        "when": "editorTextFocus && !editorReadonly && editorLangId == 'latex'&& !config.latex-workshop.bind.altKeymap.enabled",
        "command": "latex-workshop.decrement-sectioning"
      },
      {
        "key": "ctrl+l ctrl+enter",
        "mac": "cmd+l cmd+enter",
        "when": "editorTextFocus && !editorReadonly && editorLangId == 'latex'",
        "command": "latex-workshop.shortcut.item"
      },
      {
        "key": "ctrl+l ctrl+b",
        "mac": "cmd+l cmd+b",
        "when": "editorTextFocus && !editorReadonly && editorLangId == 'latex'",
        "command": "latex-workshop.shortcut.textbf"
      },
      {
        "key": "ctrl+l ctrl+i",
        "mac": "cmd+l cmd+i",
        "when": "editorTextFocus && !editorReadonly && editorLangId == 'latex'",
        "command": "latex-workshop.shortcut.textit"
      },
      {
        "key": "ctrl+l ctrl+u",
        "mac": "cmd+l cmd+u",
        "when": "editorTextFocus && !editorReadonly && editorLangId == 'latex'",
        "command": "latex-workshop.shortcut.underline"
      },
      {
        "key": "ctrl+l ctrl+e",
        "mac": "cmd+l cmd+e",
        "when": "editorTextFocus && !editorReadonly && editorLangId == 'latex'",
        "command": "latex-workshop.shortcut.emph"
      },
      {
        "key": "ctrl+l ctrl+r",
        "mac": "cmd+l cmd+r",
        "when": "editorTextFocus && !editorReadonly && editorLangId == 'latex'",
        "command": "latex-workshop.shortcut.textrm"
      },
      {
        "key": "ctrl+l ctrl+t",
        "mac": "cmd+l cmd+t",
        "when": "editorTextFocus && !editorReadonly && editorLangId == 'latex'",
        "command": "latex-workshop.shortcut.texttt"
      },
      {
        "key": "ctrl+l ctrl+s",
        "mac": "cmd+l cmd+s",
        "when": "editorTextFocus && !editorReadonly && editorLangId == 'latex'",
        "command": "latex-workshop.shortcut.textsl"
      },
      {
        "key": "ctrl+l ctrl+c",
        "mac": "cmd+l cmd+c",
        "when": "editorTextFocus && !editorReadonly && editorLangId == 'latex'",
        "command": "latex-workshop.shortcut.textsc"
      },
      {
        "key": "ctrl+l ctrl+n",
        "mac": "cmd+l cmd+n",
        "when": "editorTextFocus && !editorReadonly && editorLangId == 'latex'",
        "command": "latex-workshop.shortcut.textnormal"
      },
      {
        "key": "ctrl+l ctrl+6",
        "mac": "cmd+l cmd+6",
        "when": "editorTextFocus && !editorReadonly && editorLangId == 'latex'",
        "command": "latex-workshop.shortcut.textsuperscript"
      },
      {
        "key": "ctrl+l ctrl+oem_minus",
        "mac": "cmd+l cmd+oem_minus",
        "when": "editorTextFocus && !editorReadonly && editorLangId == 'latex'",
        "command": "latex-workshop.shortcut.textsubscript"
      },
      {
        "key": "ctrl+m ctrl+b",
        "mac": "cmd+m cmd+b",
        "when": "editorTextFocus && !editorReadonly && editorLangId == 'latex'",
        "command": "latex-workshop.shortcut.mathbf"
      },
      {
        "key": "ctrl+m ctrl+i",
        "mac": "cmd+m cmd+i",
        "when": "editorTextFocus && !editorReadonly && editorLangId == 'latex'",
        "command": "latex-workshop.shortcut.mathit"
      },
      {
        "key": "ctrl+m ctrl+r",
        "mac": "cmd+m cmd+r",
        "when": "editorTextFocus && !editorReadonly && editorLangId == 'latex'",
        "command": "latex-workshop.shortcut.mathrm"
      },
      {
        "key": "ctrl+m ctrl+t",
        "mac": "cmd+m cmd+t",
        "when": "editorTextFocus && !editorReadonly && editorLangId == 'latex'",
        "command": "latex-workshop.shortcut.mathtt"
      },
      {
        "key": "ctrl+m ctrl+s",
        "mac": "cmd+m cmd+s",
        "when": "editorTextFocus && !editorReadonly && editorLangId == 'latex'",
        "command": "latex-workshop.shortcut.mathsf"
      },
      {
        "key": "ctrl+m ctrl+shift+b",
        "mac": "cmd+m cmd+shift+b",
        "when": "editorTextFocus && !editorReadonly && editorLangId == 'latex'",
        "command": "latex-workshop.shortcut.mathbb"
      },
      {
        "key": "ctrl+m ctrl+c",
        "mac": "cmd+m cmd+c",
        "when": "editorTextFocus && !editorReadonly && editorLangId == 'latex'",
        "command": "latex-workshop.shortcut.mathcal"
      },
      {
        "command": "expandLineSelection",
        "key": "ctrl+l ctrl+l",
        "mac": "cmd+l cmd+l",
        "when": "textInputFocus && editorLangId == 'latex'"
      },
      {
        "command": "editor.action.toggleTabFocusMode",
        "key": "ctrl+l ctrl+m",
        "mac": "cmd+l cmd+m",
        "when": "textInputFocus && editorLangId == 'latex'"
      },
      {
        "key": "ctrl+l ctrl+w",
        "mac": "cmd+l cmd+w",
        "when": "editorTextFocus && !editorReadonly && editorHasSelection && editorLangId == 'latex'",
        "command": "latex-workshop.surround"
      },
      {
        "command": "latex-workshop.onEnterKey",
        "key": "enter",
        "when": "editorTextFocus && !editorReadonly && editorLangId == 'latex' && !suggestWidgetVisible &&  vim.active && vim.mode == 'Insert'"
      },
      {
        "command": "latex-workshop.onEnterKey",
        "key": "enter",
        "when": "editorTextFocus && !editorReadonly && editorLangId == 'latex' && !suggestWidgetVisible &&  !vim.active"
      },
      {
        "command": "latex-workshop.onAltEnterKey",
        "key": "alt+enter",
        "when": "editorTextFocus && !editorReadonly && editorLangId == 'latex' && !suggestWidgetVisible"
      },
      {
        "key": "ctrl+shift+v",
        "mac": "cmd+shift+v",
        "command": "latex-workshop.formattedPaste",
        "when": "editorTextFocus && editorLangId == 'latex'"
      }
    ],
    "configurationDefaults": {
      "[latex]": {
        "editor.formatOnPaste": false,
        "editor.formatOnSave": false,
        "editor.suggestSelection": "recentlyUsedByPrefix"
      }
    },
    "configuration": {
      "type": "object",
      "title": "LaTeX",
      "properties": {
        "latex-workshop.latex.recipes": {
          "type": "array",
          "default": [
            {
              "name": "latexmk 🔃",
              "tools": [
                "latexmk"
              ]
            },
            {
              "name": "pdflatex ➞ bibtex ➞ pdflatex × 2",
              "tools": [
                "pdflatex",
                "bibtex",
                "pdflatex",
                "pdflatex"
              ]
            }
          ],
          "markdownDescription": "Define LaTeX compiling recipes.\nEach recipe in the list is an object containing its name and the names of tools to be used sequentially, which are defined in `latex-workshop.latex.tools`.\nBy default, the first recipe is used to compile the project. For details, please visit https://github.com/James-Yu/LaTeX-Workshop/wiki/Compile#latex-recipe."
        },
        "latex-workshop.latex.recipe.default": {
          "type": "string",
          "enum": [
            "first",
            "lastUsed"
          ],
          "enumDescriptions": [
            "Use the first recipe",
            "Use the last run recipe"
          ],
          "default": "first",
          "markdownDescription": "Define which recipe is used by `latex-workshop.build`. It also applies to auto build."
        },
        "latex-workshop.latex.tools": {
          "type": "array",
          "default": [
            {
              "name": "latexmk",
              "command": "latexmk",
              "args": [
                "-synctex=1",
                "-interaction=nonstopmode",
                "-file-line-error",
                "-pdf",
                "-outdir=%OUTDIR%",
                "%DOC%"
              ],
              "env": {}
            },
            {
              "name": "pdflatex",
              "command": "pdflatex",
              "args": [
                "-synctex=1",
                "-interaction=nonstopmode",
                "-file-line-error",
                "%DOC%"
              ],
              "env": {}
            },
            {
              "name": "bibtex",
              "command": "bibtex",
              "args": [
                "%DOCFILE%"
              ],
              "env": {}
            }
          ],
          "markdownDescription": "Define LaTeX compiling tools to be used in recipes.\nEach tool is labeled by its `name`. When invoked, `command` is spawned with arguments defined in `args` and environment variables defined in `env`. Typically no spaces should appear in each argument unless in paths.\nPlaceholders `%DOC%`, `%DOCFILE%`, `%DIR%`, `%TMPDIR%` and `%OUTDIR%` are available. For details, please visit https://github.com/James-Yu/LaTeX-Workshop/wiki/Compile#latex-recipe."
        },
        "latex-workshop.latex.magic.args": {
          "type": "array",
          "default": [
            "-synctex=1",
            "-interaction=nonstopmode",
            "-file-line-error",
            "%DOC%"
          ],
          "markdownDescription": "Define the arguments to be input to magic command executable. This can be overridden by using \"% !TeX options\"."
        },
        "latex-workshop.latex.magic.bib.args": {
          "type": "array",
          "default": [
            "%DOCFILE%"
          ],
          "markdownDescription": "Define the arguments to be input to BIB magic command executable. This can be overridden by using \"% !BIB options\"."
        },
        "latex-workshop.latex.external.build.command": {
          "type": "object",
          "default": {
            "command": "",
            "args": [
              ""
            ]
          },
          "markdownDescription": "The external command to execute when calling latex-workshop.build.\nThis is useful when compiling relies on a Makefile or a bespoke script. When defined, it completely bypasses the recipes and root file detection mechanism"
        },
        "latex-workshop.latex.build.forceRecipeUsage": {
          "type": "boolean",
          "default": false,
          "markdownDescription": "Force the use the recipe mechanism even if some magic comments are present."
        },
        "latex-workshop.latex.outDir": {
          "type": "string",
          "default": "%DIR%",
          "markdownDescription": "The directory where the extension tries to find project files (e.g., PDF and SyncTeX files) are located.\nBoth relative and absolute paths are supported. Relative path start from the root file location, so beware if it is located in sub-directory. The path must not contain a trailing slash.\nThe LaTeX toolchain should output files to this path.\nPlaceholders `%DOC%`, `%DOCFILE%`, `%DIR%` and `%TMPDIR%` are available."
        },
        "latex-workshop.latex.texDirs": {
          "type": "array",
          "default": [],
          "markdownDescription": "List of directories where to look for extra input `.tex` files. \nAbsolute paths are required. You may also need to set the environment variable `TEXINPUTS` properly for the LaTeX compiler to find the `.tex` files, see the `env` parameter of [recipes](https://github.com/James-Yu/LaTeX-Workshop/wiki/Compile#latex-recipes)."
        },
        "latex-workshop.latex.bibDirs": {
          "type": "array",
          "default": [],
          "markdownDescription": "List of directories where to look for `.bib` files.\nAbsolute paths are required. This setting is only used by the intellisense feature, you may also need to set the environment variable `BIBINPUTS` properly for the LaTeX compiler to find the `.bib` files."
        },
        "latex-workshop.latex.search.rootFiles.include": {
          "type": "array",
          "default": [
            "**/*.tex"
          ],
          "markdownDescription": "Patterns of files to consider for the root detection mechanism.\nRelative paths are computed from the workspace folder. To detect the root file and the tex file tree, we parse all the `.tex` listed here.\nIf you want to specify all `.tex` files inside directory, say `foo`, and all its subdirectories recursively, you need to use `**/foo/**/*.tex`. If you only want to match `.tex` files at the top level of the workspace, use `*.tex`. For more details the [wiki](https://github.com/James-Yu/LaTeX-Workshop/wiki/Multi-File-Projects)."
        },
        "latex-workshop.latex.search.rootFiles.exclude": {
          "type": "array",
          "default": [],
          "markdownDescription": "Patterns of files to exclude from the root detection mechanism.\nSee also `latex-workshop.latex.search.rootFiles.include`. For more details the [wiki](https://github.com/James-Yu/LaTeX-Workshop/wiki/Multi-File-Projects)."
        },
        "latex-workshop.latex.rootFile.useSubFile": {
          "type": "boolean",
          "default": true,
          "markdownDescription": "When the `subfile` package is used, either the main file or any subfile containing `\\documentclass[main.tex]{subfile}` can be LaTeXing. When set to `true`, the extension uses the subfile as the rootFile for the `autobuild`, `clean` and `synctex` commands. Note that this setting does not affect the `build` and `view` command as they both ask the user's choice first."
        },
        "latex-workshop.latex.watch.files.ignore": {
          "type": "array",
          "default": [
            "**/*.bbx",
            "**/*.bbl",
            "**/*.cbx",
            "**/*.cfg",
            "**/*.clo",
            "**/*.cnf",
            "**/*.def",
            "**/*.fmt",
            "**/*.lbx",
            "**/*.map",
            "**/*.pfb",
            "**/*.tfm",
            "**/texmf-{dist,var}/**",
            "/dev/null"
          ],
          "markdownDescription": "Files to ignore from the watching mechanism used for triggering autobuild.\nThis property must be an array of globs pattern. The patterns are matched against the absolute file path. To ignore everything inside the `texmf` tree, `**/texmf/**` can be used."
        },
        "latex-workshop.latex.autoBuild.run": {
          "type": "string",
          "enum": [
            "never",
            "onFileChange"
          ],
          "enumDescriptions": [
            "Never run auto build",
            "Auto build whenever a dependency file changes on disk"
          ],
          "default": "onFileChange",
          "markdownDescription": "When the extension shall auto build LaTeX project using the default (first) recipe.\n `onFileChange` builds the project upon detecting a file change in any of the dependencies, even modified by other applications."
        },
        "latex-workshop.latex.autoBuild.interval": {
          "type": "integer",
          "default": 1000,
          "markdownDescription": "The minimal time interval between two consecutive auto builds in millisecond."
        },
        "latex-workshop.latex.autoBuild.cleanAndRetry.enabled": {
          "type": "boolean",
          "default": true,
          "markdownDescription": "Delete LaTeX auxillary files when errors occur during build and retry.\nThis property defines whether LaTeX Workshop will try to clean and build the project once again after errors happen in the build toolchain."
        },
        "latex-workshop.latex.build.clearLog.everyRecipeStep.enabled": {
          "type": "boolean",
          "default": true,
          "markdownDescription": "Clear the LaTeX Compiler logs before every step of a recipe.\nSet this property to false to keep the logs of all tools in a recipe."
        },
        "latex-workshop.latex.autoClean.run": {
          "type": "string",
          "enum": [
            "never",
            "onFailed",
            "onBuilt"
          ],
          "enumDescriptions": [
            "Never clean the project",
            "Clean compilation fails",
            "Clean after build, be it successful or not"
          ],
          "default": "never",
          "markdownDescription": "When LaTeX auxillary files should be deleted.\nThe folder to be cleaned is defined in `latex-workshop.latex.outDir`.\n`onFailed` cleans the project when compilation fails. `onBuilt` cleans the project when compilation is terminated, whether successful or failed."
        },
        "latex-workshop.latex.clean.subfolder.enabled": {
          "type": "boolean",
          "default": false,
          "markdownDescription": "Delete LaTeX auxillary files recursively in sub-folders of `latex-workshop.latex.outDir`."
        },
        "latex-workshop.latex.clean.fileTypes": {
          "type": "array",
          "default": [
            "*.aux",
            "*.bbl",
            "*.blg",
            "*.idx",
            "*.ind",
            "*.lof",
            "*.lot",
            "*.out",
            "*.toc",
            "*.acn",
            "*.acr",
            "*.alg",
            "*.glg",
            "*.glo",
            "*.gls",
            "*.ist",
            "*.fls",
            "*.log",
            "*.fdb_latexmk"
          ],
          "markdownDescription": "Files to clean.\nThis property must be an array of strings. File globs such as *.removeme, something?.aux can be used."
        },
        "latex-workshop.latex.option.maxPrintLine.enabled": {
          "type": "boolean",
          "default": true,
          "markdownDescription": "Add `--max-print-line` option to LaTeX build commands. This flag tells some MikTeX compilers to produce non hard wrapped log messages. Non hard wrapped log messages are required for the _Problem_ Pane to properly display messages."
        },
        "latex-workshop.view.outline.sections": {
          "type": "array",
          "default": [
            "part",
            "chapter",
            "section",
            "subsection",
            "subsubsection"
          ],
          "markdownDescription": "The section names of LaTeX outline hierarchy. It is also used by the folding mechanism.\nThis property is an array of case-sensitive strings in the order of document structure hierarchy. For multiple tags in the same level, separate the tags with `|` as delimiters, e.g., `section|alternative`."
        },
        "latex-workshop.view.autoFocus.enabled": {
          "type": "boolean",
          "default": false,
          "markdownDescription": "Auto focus the LaTeX view when switching from non-tex to tex files.\nThis will cause the view to appear consistently upon activating the extension."
        },
        "latex-workshop.view.pdf.viewer": {
          "type": "string",
          "default": "none",
          "enum": [
            "none",
            "browser",
            "tab",
            "external"
          ],
          "markdownDescription": "The default PDF viewer.",
          "enumDescriptions": [
            "Undetermined viewer. A viewer selector will pop up upon viewing PDF.",
            "Open PDF with the default web browser.",
            "Open PDF with the built-in tab viewer.",
            "[Experimental] Open PDF with the external viewer set in \"View > Pdf > External: command\"."
          ]
        },
        "latex-workshop.view.pdf.tab.useNewGroup": {
          "type": "boolean",
          "default": true,
          "markdownDescription": "When set to true, the viewer is opened in a new editor group, otherwise the current one is used."
        },
        "latex-workshop.view.pdf.ref.viewer": {
          "type": "string",
          "default": "auto",
          "enum": [
            "auto",
            "tabOrBrowser",
            "external"
          ],
          "markdownDescription": "PDF viewer used for [View on PDF] link on \\ref."
        },
        "latex-workshop.viewer.pdf.internal.port": {
          "type": "number",
          "default": "0",
          "markdownDescription": "Define the port to listen on for communicating with the internal viewer. The default value \"0\" means the port is chosen randomly by the application."
        },
        "latex-workshop.view.pdf.external.command": {
          "type": "object",
          "default": {
            "command": "",
            "args": [
              ""
            ]
          },
          "markdownDescription": "The command to execute when using external viewer.\nThis function is not officially supported. %PDF% is the placeholder for the absolute path to the generated PDF file."
        },
        "latex-workshop.view.pdf.external.synctex": {
          "type": "object",
          "default": {
            "command": "SumatraPDF.exe",
            "args": [
              "%LINE%",
              "%PDF%",
              "%TEX%"
            ]
          },
          "markdownDescription": "The command to execute when forward synctex to external viewer.\nThis function is not officially supported. %LINE% is the line number, %PDF% is the placeholder for the absolute path to the generated PDF file, and %TEX% is the source LaTeX file path with `.tex` extension from which syncTeX is fired."
        },
        "latex-workshop.view.pdf.zoom": {
          "type": "string",
          "default": "auto",
          "markdownDescription": "The default zoom level of the PDF viewer.\nThis default value will be passed to the viewer upon opening. Possible values are `auto`, `page-actual`, `page-fit`, `page-width`, and one-based scale values (e.g., 0.5 for 50%, 2.0 for 200%)."
        },
        "latex-workshop.view.pdf.trim": {
          "type": "number",
          "default": 0,
          "enum": [
            0,
            1,
            2,
            3
          ],
          "markdownDescription": "The default trim mode of the PDF viewer.",
          "enumDescriptions": [
            "No page trimming",
            "Trim 5% at margin",
            "Trim 10% at margin",
            "Trim 15% at margin"
          ]
        },
        "latex-workshop.view.pdf.scrollMode": {
          "type": "number",
          "default": 0,
          "markdownDescription": "The default scroll mode of the PDF viewer.\nThis default value will be passed to the viewer upon opening. Possible values are `0` (vertical), `1`(horizontal) and `2` (wrapped)."
        },
        "latex-workshop.view.pdf.spreadMode": {
          "type": "number",
          "default": 0,
          "markdownDescription": "The default spread mode of the PDF viewer.\nThis default value will be passed to the viewer upon opening. Possible values are `0` (none), `1` (odd) and `2` (even)."
        },
        "latex-workshop.view.pdf.hand": {
          "type": "boolean",
          "default": false,
          "markdownDescription": "Define if the hand tool is enabled by default in the PDF viewer."
        },
        "latex-workshop.view.pdf.invert": {
          "type": "number",
          "default": 0,
          "markdownDescription": "Define the CSS invert filter level of the PDF viewer.\nThis config can invert the color of PDF. Possible values are from 0 to 1."
        },
        "latex-workshop.synctex.path": {
          "type": "string",
          "default": "synctex",
          "markdownDescription": "Define the location of SyncTeX executive file.\nAdditional arguments, e.g., synctex modes and position of click, will be appended to this command."
        },
        "latex-workshop.synctex.afterBuild.enabled": {
          "type": "boolean",
          "default": false,
          "markdownDescription": "Execute forward synctex at cursor position after compiling LaTeX project."
        },
        "latex-workshop.synctex.synctexjs.enabled": {
          "type": "boolean",
          "default": true,
          "markdownDescription": "Enable using a builtin synctex function. The command set in latex-workshop.synctex.path will not be used."
        },
        "latex-workshop.chktex.enabled": {
          "type": "boolean",
          "default": false,
          "markdownDescription": "Enable linting LaTeX with ChkTeX.\nCheck `latex-workshop.chktex.run` to control when the linting is executed if this config is set to `true`."
        },
        "latex-workshop.chktex.run": {
          "type": "string",
          "enum": [
            "onSave",
            "onType"
          ],
          "default": "onSave",
          "markdownDescription": "When LaTeX should be linted by ChkTeX.\nIf set to `onSave`, the whole LaTeX project will be linted upon saving.\nIf set to `onType`, the active document will be linted when input is stopped for a period of time defined in `latex-workshop.chktex.delay`, besides the behavior of `onSave`."
        },
        "latex-workshop.chktex.path": {
          "type": "string",
          "default": "chktex",
          "markdownDescription": "Define the location of ChkTeX executive file.\nThis command will be joint with `latex-workshop.chktex.args.*` and required arguments to form a complete command of ChkTeX."
        },
        "latex-workshop.chktex.args.active": {
          "type": "array",
          "default": [
            "-wall",
            "-n22",
            "-n30",
            "-e16",
            "-q"
          ],
          "markdownDescription": "Linter arguments to check LaTeX syntax of the current file state in real time with ChkTeX.\nArguments must be in separate strings in the array. Additional arguments, i.e., `-I0 -f%f:%l:%c:%d:%k:%n:%m\\n` will be appended when constructing the command. Current file contents will be piped to the command through stdin."
        },
        "latex-workshop.chktex.args.root": {
          "type": "array",
          "default": [
            "-wall",
            "-n22",
            "-n30",
            "-e16",
            "-q"
          ],
          "markdownDescription": "Linter arguments to check LaTeX syntax of the entire project from the root file with ChkTeX.\nArguments must be in separate strings in the array. Additional arguments, i.e., `-f%f:%l:%c:%d:%k:%n:%m\\n %DOC%` will be appended when constructing the command."
        },
        "latex-workshop.chktex.delay": {
          "type": "number",
          "default": 500,
          "markdownDescription": "Defines the delay in milliseconds for chktex to wait after stopped typing.\nThis config only matters when `latex-workshop.chktex.run` is set to `onType`."
        },
        "latex-workshop.texcount.path": {
          "type": "string",
          "default": "texcount",
          "markdownDescription": "Define the location of TeXCount executive file/script.\nThis command will be joint with `latex-workshop.texcount.args` and required arguments to form a complete command of TeXCount."
        },
        "latex-workshop.texcount.args": {
          "type": "array",
          "default": [],
          "markdownDescription": "TeXCount arguments to count words in LaTeX document of the entire project from the root file, or the current document.\nArguments must be in separate strings in the array. Additional arguments, i.e., `-merge %DOC%` for the project and the current document path for counting current file will be appended when constructing the command."
        },
        "latex-workshop.intellisense.citation.type": {
          "type": "string",
          "enum": [
            "inline",
            "browser"
          ],
          "default": "inline",
          "markdownDescription": "Defines which type of hint to show when intellisense provides citation suggestions.",
          "enumDescriptions": [
            "Use the inline intellisense to provide citation completion items.",
            "Use a dropdown menu to provide citation completion items."
          ]
        },
        "latex-workshop.intellisense.citation.label": {
          "type": "string",
          "enum": [
            "bibtex key",
            "title",
            "authors"
          ],
          "default": "bibtex key",
          "markdownDescription": "Defines what to show as suggestion labels when intellisense provides citation suggestions.",
          "enumDescriptions": [
            "Show bibtex keys in the inline intellisense.",
            "Show publication titles in the inline intellisense.",
            "Show publication authors in the inline intellisense."
          ]
        },
        "latex-workshop.intellisense.citation.maxfilesizeMB": {
          "type": "number",
          "default": 5,
          "markdownDescription": "Defines the maximum bibtex file size for the extension to parse in MB."
        },
        "latex-workshop.intellisense.file.exclude": {
          "type": "array",
          "default": [
            "**/*.aux",
            "**/*.bbl",
            "**/*.bcf",
            "**/*.blg",
            "**/*.idx",
            "**/*.ind",
            "**/*.lof",
            "**/*.lot",
            "**/*.out",
            "**/*.toc",
            "**/*.acn",
            "**/*.acr",
            "**/*.alg",
            "**/*.glg",
            "**/*.glo",
            "**/*.gls",
            "**/*.ist",
            "**/*.fls",
            "**/*.log",
            "**/*.fdb_latexmk",
            "**/*.synctex.gz",
            "**/*.run.xml"
          ],
          "markdownDescription": "Patterns to ignore in file completion"
        },
        "latex-workshop.intellisense.file.base": {
          "type": "string",
          "enum": [
            "root relative",
            "file relative",
            "both"
          ],
          "default": "root relative",
          "markdownDescription": "Specify the base directory for file completion",
          "enumDescriptions": [
            "Completion from the root file directory",
            "Completion from the current file directory",
            "both"
          ]
        },
        "latex-workshop.intellisense.unimathsymbols.enabled": {
          "type": "boolean",
          "default": false,
          "markdownDescription": "When `\\` is typed, show unimath symbols in the dropdown selector."
        },
        "latex-workshop.intellisense.package.enabled": {
          "type": "boolean",
          "default": false,
          "markdownDescription": "Auto-complete commands and environments from used packages."
        },
        "latex-workshop.intellisense.package.extra": {
          "type": "array",
          "default": [],
          "markdownDescription": "List of extra packages to always add to the auto-completion mechanism.\nWhen `latex-workshop.intellisense.package.enabled` is set to `true`, the commands and environments defined in these extra packages will be added to the intellisense suggestions."
        },
        "latex-workshop.message.badbox.show": {
          "type": "boolean",
          "default": true,
          "markdownDescription": "Show badbox information in the problems panel."
        },
        "latex-workshop.message.latexlog.exclude": {
          "type": "array",
          "default": [],
          "markdownDescription": "Exclude log messages that matches the given regexp from the problems panel."
        },
        "latex-workshop.message.information.show": {
          "type": "boolean",
          "default": false,
          "markdownDescription": "Display information messages in popup notifications."
        },
        "latex-workshop.message.warning.show": {
          "type": "boolean",
          "default": true,
          "markdownDescription": "Display warning messages in popup notifications."
        },
        "latex-workshop.message.error.show": {
          "type": "boolean",
          "default": true,
          "markdownDescription": "Display error messages in popup notifications."
        },
        "latex-workshop.message.update.show": {
          "type": "boolean",
          "default": true,
          "markdownDescription": "Display LaTeX Workshop update message on new versions."
        },
        "latex-workshop.message.log.show": {
          "type": "boolean",
          "default": true,
          "markdownDescription": "Display LaTeX Workshop debug log in output panel.\nThis property defines whether LaTeX Workshop will output its debug log to the log panel."
        },
        "latex-workshop.message.convertFilenameEncoding": {
          "type": "boolean",
          "default": true,
          "markdownDescription": "Convert the encoding of filenames if necessary when displaying them in the problems panel."
        },
        "latex-workshop.latexindent.path": {
          "type": "string",
          "default": "latexindent",
          "markdownDescription": "Define the location of the latexindent executable file."
        },
        "latex-workshop.latexindent.args": {
          "type": "array",
          "default": [
            "-c",
            "%DIR%/",
            "%TMPFILE%",
            "-y=defaultIndent: '%INDENT%'"
          ],
          "markdownDescription": "Define the command line arguments for latexindent. Available placeholders:\n- %DOC%, %DOCFILE%, %DIR%: same as latex-workshop.latex.toolchain args.\n- %TMPFILE%: would be replaced with the path of file which contains raw TeX source to be formatted. At this moment you need to use it as an input file of `latexindent`.\n- %INDENT%: would be replaced with the string which represents indent of the target document.\n\nNote: At this moment -c option requires trailing slash."
        },
        "latex-workshop.docker.enabled": {
          "type": "boolean",
          "default": false,
          "markdownDescription": "Enable docker-based LaTeX distribution support.\nDo not set this item to `true` unless you are aware of what it means.\nThis extension will use the images defined in `latex-workshop.docker.image.latex` to execute `latexmk`, `synctex`, `texcount`, and `latexindent`."
        },
        "latex-workshop.docker.image.latex": {
          "type": "string",
          "default": "tianon/latex",
          "markdownDescription": "Define the image for `latexmk`, `synctex`, `texcount`, and `latexindent`."
        },
        "latex-workshop.showContextMenu": {
          "type": "boolean",
          "default": false,
          "markdownDescription": "Enable the LaTeX contextual menu. This menu is deactivated as it is available through the new LaTeX badge. Just set this variable to `true` to recover the menu."
        },
        "latex-workshop.bind.enter.key": {
          "type": "boolean",
          "default": true,
          "markdownDescription": "Enable the automatic insertion of `\\item` on a newline when pressing `Enter` in a line starting in `\\item`."
        },
        "latex-workshop.bind.altKeymap.enabled": {
          "type": "boolean",
          "default": false,
          "markdownDescription": "Use alternative keymap combo, i.e., `ctrl`+`l` `alt`+key, to replace the default `ctrl`/`cmd`+`alt` shortcuts."
        },
        "latex-workshop.hover.ref.enabled": {
          "type": "boolean",
          "default": true,
          "markdownDescription": "Enable Hover on References."
        },
        "latex-workshop.hover.ref.numberAtLastCompilation.enabled": {
          "type": "boolean",
          "default": false,
          "markdownDescription": "Show number given to ref at the last compilation."
        },
        "latex-workshop.hover.citation.enabled": {
          "type": "boolean",
          "default": true,
          "markdownDescription": "Enable Hover on Citations."
        },
        "latex-workshop.hover.command.enabled": {
          "type": "boolean",
          "default": true,
          "markdownDescription": "Enable Hover on Commands to show the possible signatures."
        },
        "latex-workshop.hover.preview.enabled": {
          "type": "boolean",
          "default": true,
          "markdownDescription": "Enable Hover Preview."
        },
        "latex-workshop.hover.preview.scale": {
          "type": "number",
          "default": 1,
          "markdownDescription": "Scaling of Hover Preview."
        },
        "latex-workshop.hover.preview.newcommand.parseTeXFile.enabled": {
          "type": "boolean",
          "default": true,
          "markdownDescription": "Enable newcommands defined in the current TeX file to be included in Hover Preview."
        },
        "latex-workshop.hover.preview.newcommand.newcommandFile": {
          "type": "string",
          "default": "",
          "markdownDescription": "Set the path of a file containing newcommands to be used in Hover Preview. If the path is relative, it is joined with the root dir."
        },
        "latex-workshop.hover.preview.cursor.enabled": {
          "type": "boolean",
          "default": true,
          "markdownDescription": "Render cursor in Hover Preview at the current position."
        },
        "latex-workshop.hover.preview.cursor.symbol": {
          "type": "string",
          "default": "\\!|\\!",
          "markdownDescription": "Cursor symbol in Hover Preview."
        },
        "latex-workshop.hover.preview.cursor.color": {
          "type": "string",
          "default": "auto",
          "enum": [
            "auto",
            "black",
            "blue",
            "brown",
            "cyan",
            "darkgray",
            "gray",
            "green",
            "lightgray",
            "lime",
            "magenta",
            "olive",
            "orange",
            "pink",
            "purple",
            "red",
            "teal",
            "violet",
            "white",
            "yellow"
          ],
          "markdownDescription": "The color of cursor in Hover Preview."
        },
        "latex-workshop.hover.preview.ref.enabled": {
          "type": "boolean",
          "default": true,
          "markdownDescription": "Render Hover Preview on \\ref."
        },
        "latex-workshop.intellisense.optionalArgsEntries.enabled": {
          "type": "boolean",
          "default": true,
          "markdownDescription": "Some LaTeX commands can have several forms, each with different arguments. If set to True, the intellisense completion list will have one entry for each form of a given command. Default is true."
        },
        "latex-workshop.intellisense.useTabStops.enabled": {
          "type": "boolean",
          "default": true,
          "markdownDescription": "Many snippets use PlaceHolders of the form ${\\d:some_text} for their argument. You may prefer to use TabStops ${\\d} instead, which allows for direct call to intellisense again. Default is true.\nReload vscode to make this configuration effective."
        },
        "latex-workshop.texdoc.path": {
          "type": "string",
          "default": "texdoc",
          "markdownDescription": "Define the location of texdoc executable.\nThis command is used to show a package documentation."
        },
        "latex-workshop.texdoc.args": {
          "type": "array",
          "default": [
            "--view"
          ],
          "markdownDescription": "Texdoc arguments to see a package documentation.\nArguments must be in separate strings in the array. The package name is automatically appended to the arguments."
        },
        "latex-workshop.progress.runIconType": {
          "type": "string",
          "default": "Parenthesised",
          "enum": [
            "Parenthesised",
            "Circled",
            "Solid Circled",
            "Full Stop"
          ],
          "enumDescriptions": [
            "⑴ ⑵ ⑶ …",
            "① ② ③ …",
            "❶ ❷ ❸ …",
            "⒈ ⒉ ⒊ …"
          ],
          "markdownDescription": "The style of number to use to inidcate the run number"
        },
        "latex-workshop.progress.barLength": {
          "type": "integer",
          "default": 15,
          "markdownDescription": "How many characters long the progress bar should be"
        },
        "latex-workshop.progress.barStyle": {
          "type": "string",
          "default": "Block Shading",
          "enum": [
            "Block Width",
            "Block Shading",
            "Block Quadrants",
            "none"
          ],
          "enumDescriptions": [
            "█████▋░░░ (8 levels per block)",
            "█████▓░░░ (4 levels per block)",
            "█████▙░░░ (4 levels per block)",
            "No Bar"
          ]
        },
        "latex-workshop.formattedPaste.tableColumnType": {
          "type": "string",
          "default": "l",
          "markdownDescription": "Tabular column type to use, e.g. **`l`**/**`r`**/**`c`**…"
        },
        "latex-workshop.formattedPaste.tableBooktabsStyle": {
          "type": "boolean",
          "default": true,
          "markdownDescription": "Use the booktabs commands `\\toprule`, `\\midrule`, and `\\bottomrule`"
        },
        "latex-workshop.formattedPaste.tableHeaderRows": {
          "type": "integer",
          "default": 1,
          "markdownDescription": "Number of header rows to assume. Set to **`0`** to disable."
        },
        "latex-workshop.tikzpreview.enabled": {
          "type": "boolean",
          "default": "true",
          "markdownDescription": "Identify tikzpictures, and add a codelense that allows you to preview them"
        },
        "latex-workshop.tikzpreview.preambleContents": {
          "type": "string",
          "default": "",
          "markdownDescription": "Set the path of a file containing LaTeX code to be included in the preamble of standalone documents for tikzpicture preview. If the path is relative, it is joined with the root dir."
        },
        "latex-workshop.tikzpreview.parseTeXFile": {
          "type": "boolean",
          "default": "true",
          "markdownDescription": "Enable important tikz code in the current TeX file to be included in tikzpreview standalone file."
        },
        "latex-workshop.tikzpreview.delay": {
          "type": "number",
          "default": 100,
          "markdownDescription": "Defines the delay in milliseconds to wait after typing stops. Set to 0 to disable."
        }
      }
    },
    "menus": {
      "editor/context": [
        {
          "when": "config.latex-workshop.showContextMenu && editorLangId == latex",
          "command": "latex-workshop.build",
          "group": "navigation@100"
        },
        {
          "when": "config.latex-workshop.showContextMenu && editorLangId == latex",
          "command": "latex-workshop.synctex",
          "group": "navigation@101"
        }
      ],
      "editor/title": [
        {
          "when": "editorLangId == latex",
          "command": "latex-workshop.view",
          "group": "navigation"
        }
      ],
      "view/title": [
        {
          "when": "view == latex-structure",
          "command": "latex-structure.toggle-follow-cursor"
        }
      ]
    },
    "viewsContainers": {
      "activitybar": [
        {
          "id": "latex",
          "title": "LaTeX",
          "icon": "./icons/activity-bar.svg"
        }
      ]
    },
    "views": {
      "latex": [
        {
          "id": "latex-commands",
          "name": "Commands",
          "when": "latex-workshop:enabled"
        },
        {
          "id": "latex-structure",
          "name": "Structure",
          "when": "latex-workshop:enabled"
        }
      ]
    }
  },
  "scripts": {
    "compile": "tsc -p ./",
    "watch": "tsc -watch -p ./",
    "postinstall": "node ./node_modules/vscode/bin/install"
  },
  "capabilities": {
    "completionProvider": {
      "resolveProvider": "true"
    },
    "hoverProvider": "true",
    "definitionProvider": "true",
    "documentSymbolProvider": "true",
    "workspaceSymbolProvider": "true"
  },
  "dependencies": {
    "chokidar": "^2.0.3",
    "csv-parser": "^2.3.0",
    "fs-extra": "^5.0.0",
    "glob": "^7.1.1",
    "iconv-lite": "^0.4.24",
    "mathjax": "^2.7.5",
    "mathjax-node": "2.1.1",
    "micromatch": "^3.0.0",
    "pdfjs-dist": "2.0.943",
    "strip-json-comments": "^2.0.1",
    "tmp": "^0.0.33",
    "ws": "^5.1.1"
  },
  "devDependencies": {
    "@types/chokidar": "^1.6.0",
    "@types/fs-extra": "^5.0.0",
    "@types/glob": "^5.0.30",
    "@types/micromatch": "^3.0.0",
    "@types/node": "^10.12.12",
    "@types/tmp": "^0.0.33",
    "@types/ws": "^4.0.2",
    "ts-loader": "^5.2.1",
    "tslint": "^5.0.0",
    "typescript": "^3.5.3",
    "vscode": "^1.1.14",
    "webpack": "^4.20.2"
  }
}<|MERGE_RESOLUTION|>--- conflicted
+++ resolved
@@ -299,13 +299,13 @@
         "category": "LaTeX Workshop"
       },
       {
-<<<<<<< HEAD
-        "command": "latex-workshop.showSnippetPanel",
-        "title": "Show Snippet Panel",
-=======
         "command": "latex-workshop.viewtikzpicture",
         "title": "View TikzPicture",
->>>>>>> 50454d36
+        "category": "LaTeX Workshop"
+      },
+      {
+        "command": "latex-workshop.showSnippetPanel",
+        "title": "Show Snippet Panel", 
         "category": "LaTeX Workshop"
       }
     ],
