--- conflicted
+++ resolved
@@ -1900,13 +1900,8 @@
     "@types/vscode": "1.38.0",
     "@types/workerpool": "^5.0.2",
     "@types/ws": "^5.1.1",
-<<<<<<< HEAD
-    "@typescript-eslint/eslint-plugin": "^3.1.0",
-    "@typescript-eslint/parser": "^3.1.0",
-=======
     "@typescript-eslint/eslint-plugin": "^3.2.0",
     "@typescript-eslint/parser": "^3.2.0",
->>>>>>> ac6a0541
     "acorn": "^6.4.1",
     "eslint": "^7.2.0",
     "eslint-plugin-import": "^2.21.1",
@@ -1916,11 +1911,7 @@
     "rimraf": "^3.0.0",
     "textmate-bailout": "^1.1.0",
     "typescript": "~3.9.5",
-<<<<<<< HEAD
-    "vsce": "^1.76.0",
-=======
     "vsce": "^1.77",
->>>>>>> ac6a0541
     "vscode-test": "^1.3.0",
     "webpack": "^4.20.2"
   }
