{
  "name": "latex-workshop",
  "displayName": "LaTeX Workshop",
  "description": "Boost LaTeX typesetting efficiency with preview, compile, autocomplete, colorize, and more.",
  "icon": "icon.png",
  "version": "5.17.3",
  "publisher": "James-Yu",
  "license": "MIT",
  "homepage": "https://github.com/James-Yu/LaTeX-Workshop",
  "repository": {
    "type": "git",
    "url": "https://github.com/James-Yu/LaTeX-Workshop.git"
  },
  "engines": {
    "vscode": "^1.27.0"
  },
  "categories": [
    "Programming Languages",
    "Snippets"
  ],
  "keywords": [
    "latex",
    "tex",
    "compile",
    "preview",
    "hint"
  ],
  "activationEvents": [
    "onLanguage:tex",
    "onLanguage:latex",
    "onLanguage:doctex",
    "onLanguage:pdf",
    "onCommand:latex-workshop.build",
    "onCommand:latex-workshop.recipes",
    "onCommand:latex-workshop.view",
    "onCommand:latex-workshop.tab",
    "onCommand:latex-workshop.synctex",
    "onCommand:latex-workshop.clean",
    "onCommand:latex-workshop.citation",
    "onCommand:latex-workshop.wordcount",
    "onCommand:latex-workshop.compilerlog",
    "onCommand:latex-workshop.log",
    "onCommand:latex-workshop.actions"
  ],
  "main": "./out/src/main.js",
  "contributes": {
    "languages": [
      {
        "id": "tex",
        "aliases": [
          "TeX",
          "tex"
        ],
        "extensions": [
          ".sty",
          ".cls",
          ".bbx",
          ".cbx",
          ".ltx"
        ],
        "configuration": "./syntax/syntax.json"
      },
      {
        "id": "doctex",
        "aliases": [
          "DocTeX",
          "doctex"
        ],
        "extensions": [
          ".dtx"
        ],
        "configuration": "./syntax/syntax-doctex.json"
      },
      {
        "id": "latex",
        "aliases": [
          "LaTeX",
          "latex"
        ],
        "extensions": [
          ".tex"
        ],
        "configuration": "./syntax/syntax.json"
      },
      {
        "id": "bibtex",
        "aliases": [
          "BibTeX",
          "bibtex"
        ],
        "extensions": [
          ".bib"
        ]
      },
      {
        "id": "latex-expl3",
        "aliases": [
          "LaTeX Expl3"
        ],
        "configuration": "./syntax/syntax.json"
      },
      {
        "id": "pdf",
        "aliases": [
          "Plain Text (PDF)",
          "pdf"
        ],
        "extensions": [
          ".pdf"
        ]
      }
    ],
    "grammars": [
      {
        "language": "tex",
        "scopeName": "text.tex",
        "path": "./syntax/TeX.plist"
      },
      {
        "language": "doctex",
        "scopeName": "text.tex.doctex",
        "path": "./syntax/DocTeX.plist"
      },
      {
        "language": "latex",
        "scopeName": "text.tex.latex",
        "path": "./syntax/LaTeX.plist",
        "embeddedLanguages": {
          "source.asymptote": "asymptote",
          "source.cpp": "cpp",
          "source.css": "css",
          "source.dot": "dot",
          "source.gnuplot": "gnuplot",
          "text.html": "html",
          "source.java": "java",
          "source.js": "js",
          "source.lua": "lua",
          "source.python": "python",
          "text.xtml": "xtml",
          "source.yaml": "yaml"
        }
      },
      {
        "language": "bibtex",
        "scopeName": "text.bibtex",
        "path": "./syntax/Bibtex.plist"
      },
      {
        "language": "latex-expl3",
        "scopeName": "text.tex.latex.expl3",
        "path": "./syntax/LaTeX Expl3.plist"
      },
      {
        "scopeName": "markdown.latex.codeblock",
        "path": "./syntax/latexblock.json",
        "injectTo": [
          "text.html.markdown"
        ],
        "embeddedLanguages": {
          "meta.embedded.block.latex": "latex"
        }
      }
    ],
    "snippets": [
      {
        "language": "latex",
        "path": "./snippets/latex.json"
      }
    ],
    "commands": [
      {
        "command": "latex-workshop.navigate-envpair",
        "title": "Navigate to matching begin/end",
        "category": "LaTeX Workshop"
      },
      {
        "command": "latex-workshop.select-envname",
        "title": "Select the current environment name",
        "category": "LaTeX Workshop"
      },
      {
        "command": "latex-workshop.multicursor-envname",
        "title": "Add a multicursor to the current environment name",
        "category": "LaTeX Workshop"
      },
      {
        "command": "latex-workshop.wrap-env",
        "title": "Surround/wrap selection with \\begin{}...\\end{}",
        "category": "LaTeX Workshop"
      },
      {
        "command": "latex-workshop.close-env",
        "title": "Close current environment",
        "category": "LaTeX Workshop"
      },
      {
        "command": "latex-workshop.build",
        "title": "Build LaTeX project",
        "category": "LaTeX Workshop"
      },
      {
        "command": "latex-workshop.recipes",
        "title": "Build with recipe",
        "category": "LaTeX Workshop"
      },
      {
        "command": "latex-workshop.view",
        "title": "View LaTeX PDF file",
        "category": "LaTeX Workshop",
        "icon": {
          "light": "icons/view-pdf-light.svg",
          "dark": "icons/view-pdf-dark.svg"
        }
      },
      {
        "command": "latex-workshop.tab",
        "title": "View LaTeX PDF file in VSCode tab",
        "category": "LaTeX Workshop"
      },
      {
        "command": "latex-workshop.kill",
        "title": "Kill LaTeX compiler process",
        "category": "LaTeX Workshop"
      },
      {
        "command": "latex-workshop.synctex",
        "title": "SyncTeX from cursor",
        "category": "LaTeX Workshop"
      },
      {
        "command": "latex-workshop.clean",
        "title": "Clean up auxiliary files",
        "category": "LaTeX Workshop"
      },
      {
        "command": "latex-workshop.citation",
        "title": "Open citation browser",
        "category": "LaTeX Workshop"
      },
      {
        "command": "latex-workshop.addtexroot",
        "title": "Insert %!TeX root magic comment",
        "category": "LaTeX Workshop"
      },
      {
        "command": "latex-workshop.wordcount",
        "title": "Count words in LaTeX document",
        "category": "LaTeX Workshop"
      },
      {
        "command": "latex-workshop.log",
        "title": "Show LaTeX Workshop messages",
        "category": "LaTeX Workshop"
      },
      {
        "command": "latex-workshop.actions",
        "title": "LaTeX actions",
        "category": "LaTeX Workshop"
      },
      {
        "command": "latex-workshop-dev.parselog",
        "title": "Parse current document as LaTeX logs",
        "category": "LaTeX Workshop DevTools"
      }
    ],
    "keybindings": [
      {
        "key": "ctrl+alt+b",
        "mac": "cmd+alt+b",
        "command": "latex-workshop.build",
        "when": "editorTextFocus && !latex-workshop:altkeymap"
      },
      {
        "key": "ctrl+alt+c",
        "mac": "cmd+alt+c",
        "command": "latex-workshop.clean",
        "when": "editorTextFocus && !latex-workshop:altkeymap"
      },
      {
        "key": "ctrl+alt+v",
        "mac": "cmd+alt+v",
        "command": "latex-workshop.view",
        "when": "editorTextFocus && !latex-workshop:altkeymap"
      },
      {
        "key": "ctrl+alt+j",
        "mac": "cmd+alt+j",
        "command": "latex-workshop.synctex",
        "when": "editorTextFocus && !latex-workshop:altkeymap"
      },
      {
        "key": "ctrl+alt+x",
        "mac": "cmd+alt+x",
        "command": "workbench.view.extension.latex",
        "when": "editorTextFocus && !latex-workshop:altkeymap"
      },
      {
        "key": "ctrl+l alt+b",
        "mac": "cmd+l alt+b",
        "command": "latex-workshop.build",
        "when": "editorTextFocus && latex-workshop:altkeymap"
      },
      {
        "key": "ctrl+l alt+c",
        "mac": "cmd+l alt+c",
        "command": "latex-workshop.clean",
        "when": "editorTextFocus && latex-workshop:altkeymap"
      },
      {
        "key": "ctrl+l alt+v",
        "mac": "cmd+l alt+v",
        "command": "latex-workshop.view",
        "when": "editorTextFocus && latex-workshop:altkeymap"
      },
      {
        "key": "ctrl+l alt+j",
        "mac": "cmd+l alt+j",
        "command": "latex-workshop.synctex",
        "when": "editorTextFocus && latex-workshop:altkeymap"
      },
      {
        "key": "ctrl+l alt+x",
        "mac": "cmd+l alt+x",
        "command": "workbench.view.extension.latex",
        "when": "editorTextFocus && latex-workshop:altkeymap"
      },
      {
        "key": "ctrl+l ctrl+enter",
        "mac": "cmd+l cmd+enter",
        "when": "editorTextFocus && !editorReadonly && editorLangId == 'latex'",
        "command": "latex-workshop.shortcut.item"
      },
      {
        "key": "ctrl+l ctrl+b",
        "mac": "cmd+l cmd+b",
        "when": "editorTextFocus && !editorReadonly && editorLangId == 'latex'",
        "command": "latex-workshop.shortcut.textbf"
      },
      {
        "key": "ctrl+l ctrl+i",
        "mac": "cmd+l cmd+i",
        "when": "editorTextFocus && !editorReadonly && editorLangId == 'latex'",
        "command": "latex-workshop.shortcut.textit"
      },
      {
        "key": "ctrl+l ctrl+u",
        "mac": "cmd+l cmd+u",
        "when": "editorTextFocus && !editorReadonly && editorLangId == 'latex'",
        "command": "latex-workshop.shortcut.underline"
      },
      {
        "key": "ctrl+l ctrl+e",
        "mac": "cmd+l cmd+e",
        "when": "editorTextFocus && !editorReadonly && editorLangId == 'latex'",
        "command": "latex-workshop.shortcut.emph"
      },
      {
        "key": "ctrl+l ctrl+r",
        "mac": "cmd+l cmd+r",
        "when": "editorTextFocus && !editorReadonly && editorLangId == 'latex'",
        "command": "latex-workshop.shortcut.textrm"
      },
      {
        "key": "ctrl+l ctrl+t",
        "mac": "cmd+l cmd+t",
        "when": "editorTextFocus && !editorReadonly && editorLangId == 'latex'",
        "command": "latex-workshop.shortcut.texttt"
      },
      {
        "key": "ctrl+l ctrl+s",
        "mac": "cmd+l cmd+s",
        "when": "editorTextFocus && !editorReadonly && editorLangId == 'latex'",
        "command": "latex-workshop.shortcut.textsl"
      },
      {
        "key": "ctrl+l ctrl+c",
        "mac": "cmd+l cmd+c",
        "when": "editorTextFocus && !editorReadonly && editorLangId == 'latex'",
        "command": "latex-workshop.shortcut.textsc"
      },
      {
        "key": "ctrl+l ctrl+n",
        "mac": "cmd+l cmd+n",
        "when": "editorTextFocus && !editorReadonly && editorLangId == 'latex'",
        "command": "latex-workshop.shortcut.textnormal"
      },
      {
        "key": "ctrl+l ctrl+6",
        "mac": "cmd+l cmd+6",
        "when": "editorTextFocus && !editorReadonly && editorLangId == 'latex'",
        "command": "latex-workshop.shortcut.textsuperscript"
      },
      {
        "key": "ctrl+l ctrl+oem_minus",
        "mac": "cmd+l cmd+oem_minus",
        "when": "editorTextFocus && !editorReadonly && editorLangId == 'latex'",
        "command": "latex-workshop.shortcut.textsubscript"
      },
      {
        "key": "ctrl+m ctrl+b",
        "mac": "cmd+m cmd+b",
        "when": "editorTextFocus && !editorReadonly && editorLangId == 'latex'",
        "command": "latex-workshop.shortcut.mathbf"
      },
      {
        "key": "ctrl+m ctrl+i",
        "mac": "cmd+m cmd+i",
        "when": "editorTextFocus && !editorReadonly && editorLangId == 'latex'",
        "command": "latex-workshop.shortcut.mathit"
      },
      {
        "key": "ctrl+m ctrl+r",
        "mac": "cmd+m cmd+r",
        "when": "editorTextFocus && !editorReadonly && editorLangId == 'latex'",
        "command": "latex-workshop.shortcut.mathrm"
      },
      {
        "key": "ctrl+m ctrl+t",
        "mac": "cmd+m cmd+t",
        "when": "editorTextFocus && !editorReadonly && editorLangId == 'latex'",
        "command": "latex-workshop.shortcut.mathtt"
      },
      {
        "key": "ctrl+m ctrl+s",
        "mac": "cmd+m cmd+s",
        "when": "editorTextFocus && !editorReadonly && editorLangId == 'latex'",
        "command": "latex-workshop.shortcut.mathsf"
      },
      {
        "key": "ctrl+m ctrl+shift+b",
        "mac": "cmd+m cmd+shift+b",
        "when": "editorTextFocus && !editorReadonly && editorLangId == 'latex'",
        "command": "latex-workshop.shortcut.mathbb"
      },
      {
        "key": "ctrl+m ctrl+c",
        "mac": "cmd+m cmd+c",
        "when": "editorTextFocus && !editorReadonly && editorLangId == 'latex'",
        "command": "latex-workshop.shortcut.mathcal"
      },
      {
        "key": "ctrl+l ctrl+w",
        "mac": "cmd+l cmd+w",
        "when": "editorTextFocus && !editorReadonly && editorHasSelection && editorLangId == 'latex'",
        "command": "latex-workshop.surround"
      },
      {
        "command": "latex-workshop.onEnterKey",
        "key": "enter",
        "when": "editorTextFocus && !editorReadonly && editorLangId == 'latex' && !suggestWidgetVisible &&  vim.active && vim.mode == 'Insert'"
      },
      {
        "command": "latex-workshop.onEnterKey",
        "key": "enter",
        "when": "editorTextFocus && !editorReadonly && editorLangId == 'latex' && !suggestWidgetVisible &&  !vim.active"
      },
      {
        "command": "latex-workshop.onAltEnterKey",
        "key": "alt+enter",
        "when": "editorTextFocus && !editorReadonly && editorLangId == 'latex' && !suggestWidgetVisible"
      }
    ],
    "configurationDefaults": {
        "[latex]": {
            "editor.formatOnPaste": false,
            "editor.formatOnSave": false,
            "editor.suggestSelection": "recentlyUsedByPrefix"
        }
    },
    "configuration": {
      "type": "object",
      "title": "LaTeX",
      "properties": {
        "latex-workshop.latex.recipes": {
          "type": "array",
          "default": [
            {
              "name": "latexmk",
              "tools": [
                "latexmk"
              ]
            },
            {
              "name": "pdflatex -> bibtex -> pdflatex*2",
              "tools": [
                "pdflatex",
                "bibtex",
                "pdflatex",
                "pdflatex"
              ]
            }
          ],
          "markdownDescription": "Define LaTeX compiling recipes.\nEach recipe in the list is an object declares its name and the names of tools to be used sequentially, which are defined in `latex-workshop.latex.tools`.\nBy default, the first recipe is used to compile the project. For details, please visit https://github.com/James-Yu/LaTeX-Workshop#recipe."
        },
        "latex-workshop.latex.tools": {
          "type": "array",
          "default": [
            {
              "name": "latexmk",
              "command": "latexmk",
              "args": [
                "-synctex=1",
                "-interaction=nonstopmode",
                "-file-line-error",
                "-pdf",
                "%DOC%"
              ]
            },
            {
              "name": "pdflatex",
              "command": "pdflatex",
              "args": [
                "-synctex=1",
                "-interaction=nonstopmode",
                "-file-line-error",
                "%DOC%"
              ]
            },
            {
              "name": "bibtex",
              "command": "bibtex",
              "args": [
                "%DOCFILE%"
              ]
            }
          ],
          "markdownDescription": "Define LaTeX compiling tools to be used in recipes.\nEach tool is labeled by its `name`. When invoked, `command` is spawned with arguments defined in `args`. Typically no spaces should appear in each argument unless in paths.\nPlaceholder `%DOC%`, `%DOCFILE`, `%DIR%`, and `%TMPDIR%` is available. For details, please visit https://github.com/James-Yu/LaTeX-Workshop#recipe."
        },
        "latex-workshop.latex.magic.args": {
          "type": "array",
          "default": [
            "-synctex=1",
            "-interaction=nonstopmode",
            "-file-line-error",
            "%DOC%"
          ],
          "markdownDescription": "Define the arguments to be input to magic command executable."
        },
        "latex-workshop.latex.magic.bib.args": {
          "type": "array",
          "default": [
            "%DOCFILE%"
          ],
          "markdownDescription": "Define the arguments to be input to BIB magic command executable."
        },
        "latex-workshop.latex.outputDir": {
          "type": "string",
          "default": "./",
          "markdownDescription": "The directory where the extension tries to find project files (e.g., PDF and SyncTeX files) are located.\nBoth relative and absolute paths are supported. Relative path start from the root file location, so beware if it is located in sub-directory.\nThe LaTeX toolchain should output files to this path."
        },
        "latex-workshop.latex.additionalBib": {
          "type": "array",
          "default": [],
          "markdownDescription": "Addition bibliography files to watch.\nBoth relative and absolute paths/globs are supported, but absolute ones are suggested. Relative path start from the root file location, so be ware if it is located in sub-directory."
        },
        "latex-workshop.latex.autoBuild.onSave.enabled": {
          "type": "boolean",
          "default": true,
          "markdownDescription": "Build LaTeX after saving LaTeX source file.\nThis property defines whether LaTeX Workshop will execute the LaTeX toolchain command(s) to build the project after new LaTeX contents are saved."
        },
        "latex-workshop.latex.autoBuild.onTexChange.enabled": {
          "type": "boolean",
          "default": false,
          "markdownDescription": "Build LaTeX after a LaTeX source file has changed in the workspace.\nThis property defines whether LaTeX Workshop will execute the LaTeX toolchain command(s) to build the project after any LaTeX file in the workspace is saved on the disk which is not open in the active editor window."
        },
        "latex-workshop.latex.autoBuild.cleanAndRetry.enabled": {
          "type": "boolean",
          "default": true,
          "markdownDescription": "Delete LaTeX auxillary files when errors occur during build and retry.\nThis property defines whether LaTeX Workshop will try to clean and build the project once again after errors happen in the build toolchain."
        },
        "latex-workshop.latex.clean.enabled": {
          "type": "boolean",
          "default": false,
          "markdownDescription": "Delete LaTeX auxillary files after building project.\nThis property defines whether LaTeX Workshop will clean up all unnecessary files after building the project."
        },
        "latex-workshop.latex.clean.onFailBuild.enabled": {
          "type": "boolean",
          "default": false,
          "markdownDescription": "Delete LaTeX auxillary files after a failed building process.\nThis property defines whether LaTeX Workshop will clean up all unnecessary files upon building errors."
        },
        "latex-workshop.latex.clean.fileTypes": {
          "type": "array",
          "default": [
            "*.aux",
            "*.bbl",
            "*.blg",
            "*.idx",
            "*.ind",
            "*.lof",
            "*.lot",
            "*.out",
            "*.toc",
            "*.acn",
            "*.acr",
            "*.alg",
            "*.glg",
            "*.glo",
            "*.gls",
            "*.ist",
            "*.fls",
            "*.log",
            "*.fdb_latexmk"
          ],
          "markdownDescription": "Files to clean.\nThis property must be an array of strings. File globs such as *.removeme, something?.aux can be used."
        },
        "latex-workshop.latex.option.maxPrintLine.enabled": {
          "type": "boolean",
          "default": true,
          "markdownDescription": "Add `--max-print-line` option to LaTeX build commands. This flag tells some MikTeX compilers to produce non hard wrapped log messages. Non hard wrapped log messages are required for the _Problem_ Pane to properly display messages."
        },
        "latex-workshop.view.outline.sections": {
          "type": "array",
          "default": [
            "part",
            "chapter",
            "section",
            "subsection",
            "subsubsection"
          ],
          "markdownDescription": "The section names of LaTeX outline hierarchy. It is also used by he folding mechanism.\nThis property is an array of case-sensitive strings in the order of document structure hierarchy. For multiple tags in the same level, separate the tags with `|` as delimiters, e.g., `section|alternative`."
        },
        "latex-workshop.view.autoActivateLatex.enabled": {
          "type": "boolean",
          "default": false,
          "markdownDescription": "Auto activate the LaTeX view when switching from non-tex to tex files.\nThis will cause the view to appear consistently upon activating the extension."
        },
        "latex-workshop.view.pdf.viewer": {
          "type": "string",
          "default": "none",
          "enum": [
            "none",
            "browser",
            "tab",
            "external"
          ],
          "markdownDescription": "The default PDF viewer.",
          "enumDescriptions": [
            "Undetermined viewer. A viewer selector will pop up upon viewing PDF.",
            "Open PDF with the default web browser.",
            "Open PDF with the built-in tab viewer.",
            "[Experimental] Open PDF with the external viewer set in \"View > Pdf > External: command\"."
          ]
        },
        "latex-workshop.view.pdf.ref.viewer": {
          "type": "string",
          "default": "auto",
          "enum": [
            "auto",
            "tabOrBrowser",
            "external"
          ],
          "markdownDescription": "PDF viewer used for [View on PDF] link on \\ref."
        },
        "latex-workshop.view.pdf.external.command": {
          "type": "object",
          "default": {
            "command": "SumatraPDF.exe",
            "args": [
              "%PDF%"
            ]
          },
          "markdownDescription": "The command to execute when using external viewer.\nThis function is not officially supported. %PDF% is the placeholder for the absolute path to the generated PDF file."
        },
        "latex-workshop.view.pdf.external.synctex": {
          "type": "object",
          "default": {
            "command": "SumatraPDF.exe",
            "args": [
              "%LINE%",
              "%PDF%",
              "%TEX%"
            ]
          },
          "markdownDescription": "The command to execute when forward synctex to external viewer.\nThis function is not officially supported. %LINE% is the line number, %PDF% is the placeholder for the absolute path to the generated PDF file, and %TEX% is the source LaTeX file path with `.tex` extension from which syncTeX is fired."
        },
        "latex-workshop.view.pdf.zoom": {
          "type": "string",
          "default": "auto",
          "markdownDescription": "The default zoom level of the PDF viewer.\nThis default value will be passed to the viewer upon opening. Possible values are `auto`, `page-actual`, `page-fit`, `page-width`, and one-based scale values (e.g., 0.5 for 50%, 2.0 for 200%)."
        },
        "latex-workshop.view.pdf.scrollMode": {
          "type": "number",
          "default": 0,
          "markdownDescription": "The default scroll mode of the PDF viewer.\nThis default value will be passed to the viewer upon opening. Possible values are `0` (vertical), `1`(horizontal) and `2` (wrapped)."
        },
        "latex-workshop.view.pdf.spreadMode": {
          "type": "number",
          "default": 0,
          "markdownDescription": "The default spread mode of the PDF viewer.\nThis default value will be passed to the viewer upon opening. Possible values are `0` (none), `1` (odd) and `2` (even)."
        },
        "latex-workshop.view.pdf.hand": {
          "type": "boolean",
          "default": false,
          "markdownDescription": "Define if the hand tool is enabled by default in the PDF viewer."
        },
        "latex-workshop.view.pdf.invert": {
          "type": "number",
          "default": 0,
          "markdownDescription": "Define the CSS invert filter level of the PDF viewer.\nThis config can invert the color of PDF. Possible values are from 0 to 1."
        },
        "latex-workshop.synctex.path": {
          "type": "string",
          "default": "synctex",
          "markdownDescription": "Define the location of SyncTeX executive file.\nAdditional arguments, e.g., synctex modes and position of click, will be appended to this command."
        },
        "latex-workshop.synctex.afterBuild.enabled": {
          "type": "boolean",
          "default": false,
          "markdownDescription": "Execute forward synctex at cursor position after compiling LaTeX project."
        },
        "latex-workshop.chktex.enabled": {
          "type": "boolean",
          "default": false,
          "markdownDescription": "Enable linting LaTeX with ChkTeX.\nThe active document will be linted when no document changes for a defined period of time.\nThe full project will be linted from the root on file save."
        },
        "latex-workshop.chktex.path": {
          "type": "string",
          "default": "chktex",
          "markdownDescription": "Define the location of ChkTeX executive file.\nThis command will be joint with `latex-workshop.chktex.args.*` and required arguments to form a complete command of ChkTeX."
        },
        "latex-workshop.chktex.args.active": {
          "type": "array",
          "default": [
            "-wall",
            "-n22",
            "-n30",
            "-e16",
            "-q"
          ],
          "markdownDescription": "Linter arguments to check LaTeX syntax of the current file state in real time with ChkTeX.\nArguments must be in separate strings in the array. Additional arguments, i.e., `-I0 -f%f:%l:%c:%d:%k:%n:%m\\n` will be appended when constructing the command. Current file contents will be piped to the command through stdin."
        },
        "latex-workshop.chktex.args.root": {
          "type": "array",
          "default": [
            "-wall",
            "-n22",
            "-n30",
            "-e16",
            "-q"
          ],
          "markdownDescription": "Linter arguments to check LaTeX syntax of the entire project from the root file with ChkTeX.\nArguments must be in separate strings in the array. Additional arguments, i.e., `-f%f:%l:%c:%d:%k:%n:%m\\n %DOC%` will be appended when constructing the command."
        },
        "latex-workshop.chktex.interval": {
          "type": "number",
          "default": 300,
          "markdownDescription": "Defines the time interval in milliseconds between invoking LaTeX linter on the active file."
        },
        "latex-workshop.texcount.path": {
          "type": "string",
          "default": "texcount",
          "markdownDescription": "Define the location of TeXCount executive file/script.\nThis command will be joint with `latex-workshop.texcount.args` and required arguments to form a complete command of TeXCount."
        },
        "latex-workshop.texcount.args": {
          "type": "array",
          "default": [],
          "markdownDescription": "TeXCount arguments to count words in LaTeX document of the entire project from the root file, or the current document.\nArguments must be in separate strings in the array. Additional arguments, i.e., `-merge %DOC%` for the project and the current document path for counting current file will be appended when constructing the command."
        },
        "latex-workshop.intellisense.citation.type": {
          "type": "string",
          "enum": [
            "inline",
            "browser"
          ],
          "default": "inline",
          "markdownDescription": "Defines which type of hint to show when intellisense provides citation suggestions.",
          "enumDescriptions": [
            "Use the inline intellisense to provide citation completion items.",
            "Use a dropdown menu to provide citation completion items."
          ]
        },
        "latex-workshop.intellisense.citation.label": {
          "type": "string",
          "enum": [
            "bibtex key",
            "title",
            "authors"
          ],
          "default": "bibtex key",
          "markdownDescription": "Defines what to show as suggestion labels when intellisense provides citation suggestions.",
          "enumDescriptions": [
            "Show bibtex keys in the inline intellisense.",
            "Show publication titles in the inline intellisense.",
            "Show publication authors in the inline intellisense."
          ]
        },
        "latex-workshop.intellisense.citation.maxfilesizeMB": {
          "type": "number",
          "default": 5,
          "markdownDescription": "Defines the maximum bibtex file size for the extension to parse in MB."
        },
        "latex-workshop.intellisense.surroundCommand.enabled": {
          "type": "boolean",
          "default": false,
          "markdownDescription": "When `\\` is typed with text selected, surround the selection with LaTeX command."
        },
        "latex-workshop.intellisense.unimathsymbols.enabled": {
          "type": "boolean",
          "default": false,
          "markdownDescription": "When `\\` is typed, show unimath symbols in the dropdown selector."
        },
        "latex-workshop.intellisense.package.enabled": {
          "type": "boolean",
          "default": false,
          "markdownDescription": "Auto-complete commands and environments from used packages."
        },
        "latex-workshop.message.badbox.show": {
          "type": "boolean",
          "default": true,
          "markdownDescription": "Show badbox information in the problems panel."
        },
        "latex-workshop.message.latexlog.exclude": {
          "type": "array",
          "default": [],
          "markdownDescription": "Exclude log messages that matches the given regexp from the problems panel."
        },
        "latex-workshop.message.information.show": {
          "type": "boolean",
          "default": false,
          "markdownDescription": "Display information messages in popup notifications."
        },
        "latex-workshop.message.warning.show": {
          "type": "boolean",
          "default": true,
          "markdownDescription": "Display warning messages in popup notifications."
        },
        "latex-workshop.message.error.show": {
          "type": "boolean",
          "default": true,
          "markdownDescription": "Display error messages in popup notifications."
        },
        "latex-workshop.message.update.show": {
          "type": "boolean",
          "default": true,
          "markdownDescription": "Display LaTeX Workshop update message on new versions."
        },
        "latex-workshop.message.log.show": {
          "type": "boolean",
          "default": true,
          "markdownDescription": "Display LaTeX Workshop debug log in output panel.\nThis property defines whether LaTeX Workshop will output its debug log to the log panel."
        },
        "latex-workshop.latexindent.path": {
          "type": "string",
          "default": "latexindent",
          "markdownDescription": "Define the location of the latexindent executable file."
        },
        "latex-workshop.latexindent.args": {
          "type": "array",
          "default": [
            "-c",
            "%DIR%/",
            "%TMPFILE%",
            "-y=defaultIndent: '%INDENT%'"
          ],
          "markdownDescription": "Define the command line arguments for latexindent. Available placeholders:\n- %DOC%, %DOCFILE%, %DIR%: same as latex-workshop.latex.toolchain args.\n- %TMPFILE%: would be replaced with the path of file which contains raw TeX source to be formatted. At this moment you need to use it as an input file of `latexindent`.\n- %INDENT%: would be replaced with the string which represents indent of the target document.\n\nNote: At this moment -c option requires trailing slash."
        },
        "latex-workshop.docker.enabled": {
          "type": "boolean",
          "default": false,
          "markdownDescription": "Enable docker-based LaTeX distribution support.\nDo not set this item to `true` unless you are aware of what it means.\nThis extension will use the images defined in `latex-workshop.docker.image.latex` to execute `latexmk`, `synctex`, `texcount`, and `latexindent`."
        },
        "latex-workshop.docker.image.latex": {
          "type": "string",
          "default": "tianon/latex",
          "markdownDescription": "Define the image for `latexmk`, `synctex`, `texcount`, and `latexindent`."
        },
        "latex-workshop.showContextMenu": {
          "type": "boolean",
          "default": false,
          "markdownDescription": "Enable the LaTeX contextual menu. This menu is deactived as it is available through the new LaTeX badge. Just set this variable to `true` to recover the menu."
        },
        "latex-workshop.bind.enter.key": {
          "type": "boolean",
          "default": true,
          "markdownDescription": "Enable the automatic insertion of `\\item` on a newline when pressing `Enter` in a line starting in `\\item`."
        },
        "latex-workshop.bind.altKeymap.enabled": {
          "type": "boolean",
          "default": false,
          "markdownDescription": "Use alternative keymap combo, i.e., `ctrl`+`l` `alt`+key, to replace the default `ctrl`/`cmd`+`alt` shortcuts.\nReload vscode to make this configuration effective."
        },
        "latex-workshop.hoverReference.enabled": {
          "type": "boolean",
          "default": true,
          "markdownDescription": "Enable Hover on References."
        },
        "latex-workshop.hoverCitation.enabled": {
          "type": "boolean",
          "default": true,
          "markdownDescription": "Enable Hover on Citations."
        },
        "latex-workshop.hoverPreview.enabled": {
          "type": "boolean",
          "default": true,
          "markdownDescription": "Enable Hover Preview."
        },
        "latex-workshop.hoverPreview.scale": {
          "type": "number",
          "default": 1,
          "markdownDescription": "Scaling of Hover Preview."
        },
        "latex-workshop.hoverPreview.cursor.enabled": {
          "type": "boolean",
          "default": true,
          "markdownDescription": "Render cursor in Hover Preview at the current position."
        },
        "latex-workshop.hoverPreview.cursor.symbol": {
          "type": "string",
          "default": "\\ddagger",
          "markdownDescription": "Cursor symbol in Hover Preview."
        },
        "latex-workshop.hoverPreview.cursor.color": {
          "type": "string",
          "default": "auto",
          "enum": [
            "auto",
            "black",
            "blue",
            "brown",
            "cyan",
            "darkgray",
            "gray",
            "green",
            "lightgray",
            "lime",
            "magenta",
            "olive",
            "orange",
            "pink",
            "purple",
            "red",
            "teal",
            "violet",
            "white",
            "yellow"
          ],
          "markdownDescription": "The color of cursor in Hover Preview."
        },
<<<<<<< HEAD
        "latex-workshop.hoverPreview.ref.enabled": {
          "type": "boolean",
          "default": true,
          "markdownDdescription": "Render Hover Preview on \\ref."
=======
        "latex-workshop.intellisense.optionalArgsEntries.enabled": {
          "type": "boolean",
          "default": true,
          "markdownDescription": "Some LaTeX commands can have several forms, each with different arguments. If set to True, the intellisense completion list will have one entry for each form of a given command. Default is true.\nReload vscode to make this configuration effective."
        },
        "latex-workshop.intellisense.useTabStops.enabled": {
          "type": "boolean",
          "default": true,
          "markdownDescription": "Many snippets use PlaceHolders of the form ${\\d:some_text} for their argument. You may prefer to use TabStops ${\\d} instead, which allows for direct call to intellisense again. Default is true.\nReload vscode to make this configuration effective."
>>>>>>> cc343f0b
        }
      }
    },
    "menus": {
      "editor/context": [
        {
          "when": "config.latex-workshop.showContextMenu && editorLangId == latex",
          "command": "latex-workshop.build",
          "group": "navigation@100"
        },
        {
          "when": "config.latex-workshop.showContextMenu && editorLangId == latex",
          "command": "latex-workshop.synctex",
          "group": "navigation@101"
        },
        {
          "when": "config.latex-workshop.showContextMenu && editorLangId == latex",
          "command": "latex-workshop.actions",
          "group": "navigation@102"
        }
      ],
      "editor/title": [
        {
          "when": "editorLangId == latex",
          "command": "latex-workshop.view",
          "group": "navigation"
        }
      ]
    },
    "viewsContainers": {
      "activitybar": [
        {
          "id": "latex",
          "title": "LaTeX",
          "icon": "./icons/activity-bar.svg"
        }
      ]
    },
    "views": {
      "latex": [
        {
          "id": "latex-commands",
          "name": "Commands",
          "when": "latex-workshop:enabled"
        },
        {
          "id": "latex-structure",
          "name": "Structure",
          "when": "latex-workshop:enabled"
        }
      ]
    }
  },
  "scripts": {
    "vscode:prepublish": "sh minify.sh && rm -rf out/ && webpack --mode production",
    "compile": "tsc -watch -p ./",
    "postinstall": "node ./node_modules/vscode/bin/install"
  },
  "capabilities": {
    "completionProvider": {
      "resolveProvider": "true"
    },
    "hoverProvider": "true",
    "definitionProvider": "true",
    "documentSymbolProvider": "true",
    "workspaceSymbolProvider": "true"
  },
  "dependencies": {
    "chokidar": "^2.0.3",
    "fs-extra": "^5.0.0",
    "glob": "^7.1.1",
    "mathjax": "2.7.5",
    "mathjax-node": "2.1.1",
    "micromatch": "^3.0.0",
    "pdfjs-dist": "^2.0.943",
    "strip-json-comments": "^2.0.1",
    "tmp": "^0.0.33",
    "ws": "^5.1.1"
  },
  "devDependencies": {
    "@types/chokidar": "^1.6.0",
    "@types/fs-extra": "^5.0.0",
    "@types/glob": "^5.0.30",
    "@types/micromatch": "^3.0.0",
    "@types/node": "^7.0.59",
    "@types/tmp": "^0.0.33",
    "@types/ws": "^4.0.2",
    "ts-loader": "^5.2.1",
    "tslint": "^5.0.0",
    "typescript": "^2.0.3",
    "vscode": "^1.1.14",
    "webpack": "^4.20.2",
    "webpack-cli": "^3.1.2"
  }
}<|MERGE_RESOLUTION|>--- conflicted
+++ resolved
@@ -935,12 +935,11 @@
           ],
           "markdownDescription": "The color of cursor in Hover Preview."
         },
-<<<<<<< HEAD
         "latex-workshop.hoverPreview.ref.enabled": {
           "type": "boolean",
           "default": true,
           "markdownDdescription": "Render Hover Preview on \\ref."
-=======
+        },
         "latex-workshop.intellisense.optionalArgsEntries.enabled": {
           "type": "boolean",
           "default": true,
@@ -950,7 +949,6 @@
           "type": "boolean",
           "default": true,
           "markdownDescription": "Many snippets use PlaceHolders of the form ${\\d:some_text} for their argument. You may prefer to use TabStops ${\\d} instead, which allows for direct call to intellisense again. Default is true.\nReload vscode to make this configuration effective."
->>>>>>> cc343f0b
         }
       }
     },
