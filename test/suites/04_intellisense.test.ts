import * as vscode from 'vscode'
import * as fs from 'fs'
import * as path from 'path'
import * as assert from 'assert'
import rimraf from 'rimraf'
import glob from 'glob'

import { Extension } from '../../src/main'
<<<<<<< HEAD
import { sleep, getExtension, getIntellisense, runTest, writeTeX, writeTestFile, copyTestFile, waitFileParsed } from './utils'
=======
import { sleep, getExtension, getIntellisense, runTest, writeTeX, openActive } from './utils'
>>>>>>> 7c2857fb
import { EnvSnippetType, EnvType } from '../../src/providers/completer/environment'
import { CmdType } from '../../src/providers/completer/command'
import { PkgType } from '../../src/providers/completion'
import { isTriggerSuggestNeeded } from '../../src/providers/completer/commandlib/commandfinder'

function assertKeys(keys: string[], mendatory: string[], optional: string[] = [], message: string): void {
    assert.ok(
        keys.every(k => mendatory.includes(k) || optional.includes(k)) && mendatory.every(k => keys.includes(k)),
        message
    )
}

suite('Intellisense test suite', () => {

    let extension: Extension
    let extensionRoot = path.resolve(__dirname, '../../')
    const suiteName = path.basename(__filename).replace('.test.js', '')
    let fixture = path.resolve(__dirname, '../../../test/fixtures/testground')
    const fixtureName = 'testground'

    suiteSetup(async () => {
        extension = await getExtension()
        extensionRoot = extension.extensionRoot
        fixture = path.resolve(extension.extensionRoot, 'test/fixtures/testground')
    })

    setup(async () => {
        await vscode.commands.executeCommand('latex-workshop.activate')
    })

    teardown(async () => {
        await vscode.commands.executeCommand('workbench.action.closeAllEditors')
        extension.manager.rootFile = undefined

        await vscode.workspace.getConfiguration('latex-workshop').update('intellisense.atSuggestion.trigger.latex', undefined)
        await vscode.workspace.getConfiguration('latex-workshop').update('intellisense.atSuggestionJSON.replace', undefined)
        await vscode.workspace.getConfiguration('latex-workshop').update('intellisense.citation.label', undefined)

        if (path.basename(fixture) === 'testground') {
            rimraf(fixture + '/{*,.vscode/*}', (e) => {if (e) {console.error(e)}})
            await sleep(500) // Required for pooling
        }
    })

    runTest({suiteName, fixtureName, testName: 'check default environment .json completion file'}, () => {
        const file = `${extensionRoot}/data/environments.json`
        const envs = JSON.parse(fs.readFileSync(file, {encoding: 'utf8'})) as {[key: string]: EnvType}
        assert.ok(Object.keys(envs).length > 0)
        Object.keys(envs).forEach(name => {
            assertKeys(
                Object.keys(envs[name]),
                ['name'],
                ['snippet', 'detail'],
                file + ': ' + JSON.stringify(envs[name])
            )
        })
    })

    runTest({suiteName, fixtureName, testName: 'check default commands .json completion file'}, () => {
        const file = `${extensionRoot}/data/commands.json`
        const cmds = JSON.parse(fs.readFileSync(file, {encoding: 'utf8'})) as {[key: string]: CmdType}
        assert.ok(Object.keys(cmds).length > 0)
        Object.keys(cmds).forEach(name => {
            assertKeys(
                Object.keys(cmds[name]),
                ['command'],
                ['snippet', 'documentation', 'detail', 'postAction', 'label'],
                file + ': ' + JSON.stringify(cmds[name])
            )
        })
    })

    runTest({suiteName, fixtureName, testName: 'test default envs'}, () => {
        assert.ok(extension)
        let defaultEnvs = extension.completer.environment.getDefaultEnvs(EnvSnippetType.AsCommand).map(e => e.label)
        assert.ok(defaultEnvs.includes('document'))
        assert.ok(defaultEnvs.includes('align'))
        defaultEnvs = extension.completer.environment.getDefaultEnvs(EnvSnippetType.AsName).map(e => e.label)
        assert.ok(defaultEnvs.includes('document'))
        assert.ok(defaultEnvs.includes('align'))
        defaultEnvs = extension.completer.environment.getDefaultEnvs(EnvSnippetType.ForBegin).map(e => e.label)
        assert.ok(defaultEnvs.includes('document'))
        assert.ok(defaultEnvs.includes('align'))
    })

    runTest({suiteName, fixtureName, testName: 'test default cmds'}, () => {
        assert.ok(extension)
        const defaultCommands = extension.completer.command.getDefaultCmds().map(e => e.label)
        assert.ok(defaultCommands.includes('\\begin'))
        assert.ok(defaultCommands.includes('\\left('))
        assert.ok(defaultCommands.includes('\\section{title}'))
    })

    runTest({suiteName, fixtureName, testName: 'check package .json completion file'}, () => {
        const files = glob.sync('data/packages/*.json', {cwd: extensionRoot})
        files.forEach(file => {
            const pkg = JSON.parse(fs.readFileSync(path.join(extensionRoot, file), {encoding: 'utf8'})) as PkgType
            Object.keys(pkg.cmds).forEach(name => {
                assertKeys(
                    Object.keys(pkg.cmds[name]),
                    [],
                    ['command', 'snippet', 'option', 'keyvals', 'keyvalindex', 'documentation', 'detail'],
                    file + ': ' + JSON.stringify(pkg.cmds[name])
                )
            })
            Object.keys(pkg.envs).forEach(name => {
                assertKeys(
                    Object.keys(pkg.envs[name]),
                    [],
                    ['name', 'snippet', 'detail', 'option', 'keyvals', 'keyvalindex'],
                    file + ': ' + JSON.stringify(pkg.envs[name])
                )
            })
        })
    })

    runTest({suiteName, fixtureName, testName: 'test isTriggerSuggestNeeded'}, () => {
        assert.ok(!isTriggerSuggestNeeded('frac'))
    })

    runTest({suiteName, fixtureName, testName: 'basic completion'}, async () => {
        await writeTeX('intellisense', fixture)
        const result = await openActive(extension, fixture, 'main.tex')
        const items = getIntellisense(result.doc, new vscode.Position(7, 1), extension)
        assert.ok(items)
        assert.ok(items.length > 0)
    })

    runTest({suiteName, fixtureName, testName: '@-snippet completion'}, async () => {
        const replaces = {'@+': '\\sum', '@8': '', '@M': '\\sum'}
        await vscode.workspace.getConfiguration('latex-workshop').update('intellisense.atSuggestionJSON.replace', replaces)
        await writeTeX('intellisense', fixture)
        const result = await openActive(extension, fixture, 'main.tex')
        const items = getIntellisense(result.doc, new vscode.Position(8, 1), extension, true)
        assert.ok(items)
        assert.ok(items.length > 0)
        assert.ok(items.find(item => item.label === '@+' && item.insertText instanceof vscode.SnippetString && item.insertText.value === '\\sum'))
        assert.ok(undefined === items.find(item => item.label === '@+' && item.insertText instanceof vscode.SnippetString && item.insertText.value === '\\bigcup'))
        assert.ok(items.find(item => item.label === '@M' && item.insertText instanceof vscode.SnippetString && item.insertText.value === '\\sum'))
        assert.ok(undefined === items.find(item => item.label === '@8'))
    })

    runTest({suiteName, fixtureName, testName: '@-snippet completion with trigger #'}, async () => {
        const replaces = {'@+': '\\sum', '@8': ''}
        await vscode.workspace.getConfiguration('latex-workshop').update('intellisense.atSuggestionJSON.replace', replaces)
        await vscode.workspace.getConfiguration('latex-workshop').update('intellisense.atSuggestion.trigger.latex', '#')
        await writeTeX('intellisense', fixture)
        const result = await openActive(extension, fixture, 'main.tex')
        const items = getIntellisense(result.doc, new vscode.Position(9, 1), extension, true)
        assert.ok(items)
        assert.ok(items.length > 0)
        assert.ok(items.find(item => item.label === '#+' && item.insertText instanceof vscode.SnippetString && item.insertText.value === '\\sum'))
        assert.ok(items.find(item => item.label === '#ve' && item.insertText instanceof vscode.SnippetString && item.insertText.value === '\\varepsilon'))
        assert.ok(undefined === items.find(item => item.label === '@+' && item.insertText instanceof vscode.SnippetString && item.insertText.value === '\\bigcup'))
        assert.ok(undefined === items.find(item => item.label === '#+' && item.insertText instanceof vscode.SnippetString && item.insertText.value === '\\bigcup'))
        assert.ok(undefined === items.find(item => item.label === '#8'))
    })

    runTest({only: true, suiteName, fixtureName, testName: 'basic citation'}, async () => {
        await vscode.workspace.getConfiguration('latex-workshop').update('intellisense.citation.label', 'bibtex key')
        writeTestFile({fixture, fileName: 'main.tex'}, '\\documentclass{article}', '\\begin{document}', 'abc\\cite{}', '\\bibliography{main}', '\\end{document}')
        copyTestFile(fixture, '../arsenal/citation/main.bib', 'main.bib')

        const doc = await vscode.workspace.openTextDocument(vscode.Uri.file(path.resolve(fixture, 'main.tex')))
        await vscode.window.showTextDocument(doc)
        await extension.manager.findRoot()

        await waitFileParsed(extension, path.resolve(fixture, 'main.bib'))
        const items = getIntellisense(doc, new vscode.Position(2, 9), extension)
        assert.ok(items)
        assert.strictEqual(items.length, 3)
        assert.strictEqual(items[0].label, 'art1')
        assert.ok(items[0].filterText)
        assert.ok(items[0].filterText.includes('Journal of CI tests'))
        assert.ok(!items[0].filterText.includes('hintFake'))
    })

    runTest({suiteName, fixtureName, testName: 'glossary completion'}, async () => {
        await writeTeX('intellisense', fixture)
        const result = await openActive(extension, fixture, 'main.tex')

        const content = extension.manager.getDirtyContent(path.resolve(fixture, 'sub/glossary.tex'))
        assert.ok(content)
        await extension.manager.updateCompleter(path.resolve(fixture, 'sub/glossary.tex'), content)

        const items = getIntellisense(result.doc, new vscode.Position(5, 5), extension)
        assert.ok(items)
        assert.strictEqual(items.length, 7)
        assert.ok(items.find(item => item.label === 'rf' && item.detail === 'radio-frequency'))
        assert.ok(items.find(item => item.label === 'te' && item.detail === 'Transverse Magnetic'))
        assert.ok(items.find(item => item.label === 'E_P' && item.detail === 'Elastic $\\varepsilon$ toto'))
        assert.ok(items.find(item => item.label === 'lw' && item.detail === 'What this extension is $\\mathbb{A}$'))
        assert.ok(items.find(item => item.label === 'vs_code' && item.detail === 'Editor'))
        assert.ok(items.find(item => item.label === 'abbr_y' && item.detail === 'A second abbreviation'))
        assert.ok(items.find(item => item.label === 'abbr_x' && item.detail === 'A first abbreviation'))
    })
})<|MERGE_RESOLUTION|>--- conflicted
+++ resolved
@@ -6,11 +6,7 @@
 import glob from 'glob'
 
 import { Extension } from '../../src/main'
-<<<<<<< HEAD
-import { sleep, getExtension, getIntellisense, runTest, writeTeX, writeTestFile, copyTestFile, waitFileParsed } from './utils'
-=======
-import { sleep, getExtension, getIntellisense, runTest, writeTeX, openActive } from './utils'
->>>>>>> 7c2857fb
+import { sleep, getExtension, getIntellisense, runTest, writeTeX, openActive, writeTestFile, copyTestFile, waitFileParsed } from './utils'
 import { EnvSnippetType, EnvType } from '../../src/providers/completer/environment'
 import { CmdType } from '../../src/providers/completer/command'
 import { PkgType } from '../../src/providers/completion'
