import * as vscode from 'vscode'
import * as path from 'path'
import * as lw from './lw'
import { getSurroundingCommandRange, stripText } from './utils/utils'
import { getLogger } from './components/logger'
import { parser } from './components/parser'

const logger = getLogger('Commander')

export async function build(skipSelection: boolean = false, rootFile: string | undefined = undefined, languageId: string | undefined = undefined, recipe: string | undefined = undefined) {
    logger.log('BUILD command invoked.')
    if (!vscode.window.activeTextEditor) {
        logger.log('Cannot start to build because the active editor is undefined.')
        return
    }
    logger.log(`The document of the active editor: ${vscode.window.activeTextEditor.document.uri.toString(true)}`)
    logger.log(`The languageId of the document: ${vscode.window.activeTextEditor.document.languageId}`)
    const workspace = rootFile ? vscode.Uri.file(rootFile) : vscode.window.activeTextEditor.document.uri
    const configuration = vscode.workspace.getConfiguration('latex-workshop', workspace)
    const externalBuildCommand = configuration.get('latex.external.build.command') as string
    const externalBuildArgs = configuration.get('latex.external.build.args') as string[]
    if (rootFile === undefined && lw.manager.hasTexId(vscode.window.activeTextEditor.document.languageId)) {
        rootFile = await lw.manager.findRoot()
        languageId = lw.manager.rootFileLanguageId
    }
    if (externalBuildCommand) {
        const pwd = path.dirname(rootFile ? rootFile : vscode.window.activeTextEditor.document.fileName)
        await lw.builder.buildExternal(externalBuildCommand, externalBuildArgs, pwd, rootFile)
        return
    }
    if (rootFile === undefined || languageId === undefined) {
        logger.log('Cannot find LaTeX root file. See https://github.com/James-Yu/LaTeX-Workshop/wiki/Compile#the-root-file')
        return
    }
    let pickedRootFile: string | undefined = rootFile
    if (!skipSelection && lw.manager.localRootFile) {
        // We are using the subfile package
        pickedRootFile = await quickPickRootFile(rootFile, lw.manager.localRootFile, 'build')
        if (! pickedRootFile) {
            return
        }
    }
    logger.log(`Building root file: ${pickedRootFile}`)
    await lw.builder.build(pickedRootFile, languageId, recipe)
}

export async function revealOutputDir() {
    let outDir = lw.manager.getOutDir()
    if (!path.isAbsolute(outDir)) {
        const workspaceFolder = vscode.workspace.workspaceFolders?.[0]
        const rootDir = lw.manager.rootDir || workspaceFolder?.uri.fsPath
        if (rootDir === undefined) {
            logger.log(`Cannot reveal ${vscode.Uri.file(outDir)}: no root dir can be identified.`)
            return
        }
        outDir = path.resolve(rootDir, outDir)
    }
    logger.log(`Reveal ${vscode.Uri.file(outDir)}`)
    await vscode.commands.executeCommand('revealFileInOS', vscode.Uri.file(outDir))
}

export function recipes(recipe?: string) {
    logger.log('RECIPES command invoked.')
    const configuration = vscode.workspace.getConfiguration('latex-workshop', lw.manager.getWorkspaceFolderRootDir())
    const candidates = configuration.get('latex.recipes') as {name: string}[]
    if (!candidates) {
        return
    }
    if (recipe) {
        return build(false, undefined, undefined, recipe)
    }
    return vscode.window.showQuickPick(candidates.map(candidate => candidate.name), {
        placeHolder: 'Please Select a LaTeX Recipe'
    }).then(selected => {
        if (!selected) {
            return
        }
        return build(false, undefined, undefined, selected)
    })
}

export async function view(mode?: 'tab' | 'browser' | 'external' | vscode.Uri) {
    if (mode) {
        logger.log(`VIEW command invoked with mode: ${mode}.`)
    } else {
        logger.log('VIEW command invoked.')
    }
    if (!vscode.window.activeTextEditor) {
        logger.log('Cannot find active TextEditor.')
        return
    }
    if (!lw.manager.hasTexId(vscode.window.activeTextEditor.document.languageId)) {
        logger.log('Active document is not a TeX file.')
        return
    }
    const rootFile = await lw.manager.findRoot()
    if (rootFile === undefined) {
        logger.log('Cannot find LaTeX root PDF to view.')
        return
    }
    let pickedRootFile: string | undefined = rootFile
    if (lw.manager.localRootFile) {
        // We are using the subfile package
        pickedRootFile = await quickPickRootFile(rootFile, lw.manager.localRootFile, 'view')
    }
    if (!pickedRootFile) {
        return
    }
    const configuration = vscode.workspace.getConfiguration('latex-workshop')
    const tabEditorGroup = configuration.get('view.pdf.tab.editorGroup') as string
    const viewer = typeof mode === 'string' ? mode : configuration.get<'tab' | 'browser' | 'singleton' | 'external'>('view.pdf.viewer', 'tab')
    if (viewer === 'browser') {
        return lw.viewer.openBrowser(pickedRootFile)
    } else if (viewer === 'tab' || viewer === 'singleton') {
        return lw.viewer.openTab(pickedRootFile, tabEditorGroup, true)
    } else if (viewer === 'external') {
        lw.viewer.openExternal(pickedRootFile)
        return
    }
    return
}

export function refresh() {
    logger.log('REFRESH command invoked.')
    lw.viewer.refreshExistingViewer()
}

export function kill() {
    logger.log('KILL command invoked.')
    lw.builder.kill()
}

export function synctex() {
    logger.log('SYNCTEX command invoked.')
    if (!vscode.window.activeTextEditor || !lw.manager.hasTexId(vscode.window.activeTextEditor.document.languageId)) {
        logger.log('Cannot start SyncTeX. The active editor is undefined, or the document is not a TeX document.')
        return
    }
    const configuration = vscode.workspace.getConfiguration('latex-workshop', lw.manager.getWorkspaceFolderRootDir())
    let pdfFile: string | undefined = undefined
    if (lw.manager.localRootFile && configuration.get('latex.rootFile.useSubFile')) {
        pdfFile = lw.manager.tex2pdf(lw.manager.localRootFile)
    } else if (lw.manager.rootFile !== undefined) {
        pdfFile = lw.manager.tex2pdf(lw.manager.rootFile)
    }
    lw.locator.syncTeX(undefined, undefined, pdfFile)
}

export function synctexonref(line: number, filePath: string) {
    logger.log('SYNCTEX command invoked on a reference.')
    if (!vscode.window.activeTextEditor || !lw.manager.hasTexId(vscode.window.activeTextEditor.document.languageId)) {
        logger.log('Cannot start SyncTeX. The active editor is undefined, or the document is not a TeX document.')
        return
    }
    lw.locator.syncTeXOnRef({line, filePath})
}

export async function clean(): Promise<void> {
    logger.log('CLEAN command invoked.')
    const rootFile = await lw.manager.findRoot()
    if (rootFile === undefined) {
        logger.log('Cannot find LaTeX root file to clean.')
        return
    }
    let pickedRootFile: string | undefined = rootFile
    if (lw.manager.localRootFile) {
        // We are using the subfile package
        pickedRootFile = await quickPickRootFile(rootFile, lw.manager.localRootFile, 'clean')
        if (! pickedRootFile) {
            return
        }
    }
    return lw.cleaner.clean(pickedRootFile)
}

export function addTexRoot() {
    logger.log('ADDTEXROOT command invoked.')
    if (!vscode.window.activeTextEditor || !lw.manager.hasTexId(vscode.window.activeTextEditor.document.languageId)) {
        return
    }
    lw.texMagician.addTexRoot()
}

export function citation() {
    logger.log('CITATION command invoked.')
    lw.completer.citation.browser()
}

export function wordcount() {
    logger.log('WORDCOUNT command invoked.')
    if (!vscode.window.activeTextEditor || !lw.manager.hasTexId(vscode.window.activeTextEditor.document.languageId) ||
        lw.manager.rootFile === vscode.window.activeTextEditor.document.fileName) {
        if (lw.manager.rootFile) {
            lw.counter.count(lw.manager.rootFile)
        } else {
            logger.log('WORDCOUNT: No rootFile defined.')
        }
    } else {
        lw.counter.count(vscode.window.activeTextEditor.document.fileName, false)
    }
}

export function showLog(compiler?: string) {
    logger.log(`SHOWLOG command invoked: ${compiler || 'default'}`)
    if (compiler) {
        logger.showCompilerLog()
    } else {
        logger.showLog()
    }
}

export function gotoSection(filePath: string, lineNumber: number) {
    logger.log(`GOTOSECTION command invoked. Target ${filePath}, line ${lineNumber}`)
    const activeEditor = vscode.window.activeTextEditor

    void vscode.workspace.openTextDocument(filePath).then((doc) => {
        void vscode.window.showTextDocument(doc).then(() => {
            // input lineNumber is one-based, while editor position is zero-based.
            void vscode.commands.executeCommand('revealLine', {lineNumber, at: 'center'})
            if (activeEditor) {
                activeEditor.selection = new vscode.Selection(new vscode.Position(lineNumber, 0), new vscode.Position(lineNumber, 0))
            }
        })
    })

}

export function navigateToEnvPair() {
    logger.log('JumpToEnvPair command invoked.')
    if (!vscode.window.activeTextEditor || !lw.manager.hasTexId(vscode.window.activeTextEditor.document.languageId)) {
        return
    }
    void lw.envPair.gotoPair()
}

export function selectEnvContent(mode: 'content' | 'whole') {
    logger.log('SelectEnv command invoked.')
    if (!vscode.window.activeTextEditor || !lw.manager.hasTexId(vscode.window.activeTextEditor.document.languageId)) {
        return
    }
    void lw.envPair.selectEnvContent(mode)
}

export function selectEnvName() {
    logger.log('SelectEnvName command invoked.')
    if (!vscode.window.activeTextEditor || !lw.manager.hasTexId(vscode.window.activeTextEditor.document.languageId)) {
        return
    }
    void lw.envPair.envNameAction('selection')
}

export function multiCursorEnvName() {
    logger.log('MutliCursorEnvName command invoked.')
    if (!vscode.window.activeTextEditor || !lw.manager.hasTexId(vscode.window.activeTextEditor.document.languageId)) {
        return
    }
    void lw.envPair.envNameAction('cursor')
}

export function toggleEquationEnv() {
    logger.log('toggleEquationEnv command invoked.')
    if (!vscode.window.activeTextEditor || !lw.manager.hasTexId(vscode.window.activeTextEditor.document.languageId)) {
        return
    }
    void lw.envPair.envNameAction('equationToggle')
}

export function closeEnv() {
    logger.log('CloseEnv command invoked.')
    if (!vscode.window.activeTextEditor || !lw.manager.hasTexId(vscode.window.activeTextEditor.document.languageId)) {
        return
    }
    void lw.envPair.closeEnv()
}

export async function changeHostName() {
    logger.log('CHANGEHOSTNAME command invoked.')
    const proceed = (await vscode.window.showInputBox({
        prompt: 'Changing LaTeX Workshop server hostname can expose your computer to the public and is under severe security risk. CORS is also disabled. Do you want to continue?',
        placeHolder: 'Type CONFIRM then [Enter] to continue. Press [ESC] to keep you safe.'
    }))?.toLowerCase() === 'confirm'
    if (!proceed) {
        return
    }
    const hostname = await vscode.window.showInputBox({
        prompt: 'Please input the new hostname that LaTeX Workshop server will listen to. This change will be reset on closing VSCode.',
        placeHolder: '127.0.0.1'
    })
    if (!hostname) {
        return
    }
    lw.server.initializeHttpServer(hostname)
}

export function resetHostName() {
    logger.log('RESETHOSTNAME command invoked.')
    lw.server.initializeHttpServer('127.0.0.1')
    void vscode.window.showInformationMessage('LaTeX Workshop server listening to 127.0.0.1 with CORS. You are safe now.')
}

export async function actions() {
    logger.log('ACTIONS command invoked.')
    return vscode.commands.executeCommand('workbench.view.extension.latex-workshop-activitybar').then(() => vscode.commands.executeCommand('workbench.action.focusActiveEditorGroup'))
}

/**
 * Insert the snippet with name name.
 * @param name  the name of a snippet contained in latex.json
 */
export async function insertSnippet(name: 'wrapEnv' | 'item') {
    const editor = vscode.window.activeTextEditor
    if (!editor) {
        return
    }
    switch (name) {
        case 'wrapEnv':
            await editor.insertSnippet(new vscode.SnippetString('\n\\begin{$1}\n\t${0:${TM_SELECTED_TEXT}}\n\\end{$1}'))
            return
        case 'item':
            await editor.insertSnippet(new vscode.SnippetString('\n\\item '))
            return
        default:
            return
    }
}

/**
 * If the current line starts with \item or \item[], do the same for
 * the new line when hitting enter.
 * Note that hitting enter on a line containing only \item or \item[]
 * actually deletes the content of the line.
 */
export function onEnterKey(modifiers?: string) {
    const editor = vscode.window.activeTextEditor
    if (!editor) {
        return
    }
    const configuration = vscode.workspace.getConfiguration('latex-workshop')
    if (!configuration.get('bind.enter.key')) {
        return vscode.commands.executeCommand('type', { source: 'keyboard', text: '\n' })
    }
    if (modifiers === 'alt') {
        return vscode.commands.executeCommand('editor.action.insertLineAfter')
    }

    // Test if every cursor is at the end of a line starting with \item
    const allCursorsOnItem = editor.selections.every((selection: vscode.Selection) => {
            const cursorPos = selection.active
            const line = editor.document.lineAt(cursorPos.line)
            return /^\s*\\item/.test(line.text) && (line.text.substring(cursorPos.character).trim().length === 0)
    })
    if (!allCursorsOnItem) {
        return vscode.commands.executeCommand('type', { source: 'keyboard', text: '\n' })
    }

    return editor.edit(editBuilder => {
        // If we arrive here, all the cursors are at the end of a line starting with `\s*\\item`.
        // Yet, we keep the conditions for the sake of maintenance.
        for (const selection of editor.selections) {
            const cursorPos = selection.active
            const line = editor.document.lineAt(cursorPos.line)
            const indentation = line.text.substring(0, line.firstNonWhitespaceCharacterIndex)

            if (/^\s*\\item(\[\s*\])?\s*$/.test(line.text)) {
                // The line is an empty \item or \item[]
                const rangeToDelete = line.range.with(cursorPos.with(line.lineNumber, line.firstNonWhitespaceCharacterIndex), line.range.end)
                editBuilder.delete(rangeToDelete)
            } else if(/^\s*\\item\[[^[\]]*\]/.test(line.text)) {
                // The line starts with \item[blabla] or \item[] blabla
                const itemString = `\n${indentation}\\item[] `
                editBuilder.insert(cursorPos, itemString)
            } else if(/^\s*\\item\s*[^\s]+.*$/.test(line.text)) {
                // The line starts with \item blabla
                const itemString = `\n${indentation}\\item `
                editBuilder.insert(cursorPos, itemString)
            } else {
                // If we do not know what to do, insert a newline and indent using the current indentation
                editBuilder.insert(cursorPos, `\n${indentation}`)
            }
        }
    })
}

/**
* Toggle a keyword. This function works with multi-cursors or multi-selections
*
* If the selection is empty, a snippet is added.
*
* If the selection is not empty and matches `\keyword{...}`, it is replaced by
* the argument of `keyword`. If the selection does not start with `\keyword`, it is surrounded by `\keyword{...}`.
*
*  @param keyword the keyword to toggle without backslash eg. textbf or underline
*/
export async function toggleSelectedKeyword(keyword: string) {
    const editor = vscode.window.activeTextEditor
    if (editor === undefined) {
        return
    }

    const editActions: {range: vscode.Range, text: string}[] = []
    const snippetActions: vscode.Position[] = []

    for (const selection of editor.selections) {
        // If the selection is empty, determine if a snippet should be inserted or the cursor is inside \keyword{...}
        if (selection.isEmpty) {
            const surroundingCommandRange = getSurroundingCommandRange(keyword, selection.anchor, editor.document)
            if (surroundingCommandRange) {
                editActions.push({range: surroundingCommandRange.range, text: surroundingCommandRange.arg})
            } else {
                snippetActions.push(selection.anchor)
            }
            continue
        }

        // When the selection is not empty, decide if \keyword must be inserted or removed
        const text = editor.document.getText(selection)
        if (text.startsWith(`\\${keyword}{`) || text.startsWith(`${keyword}{`)) {
            const start = text.indexOf('{') + 1
            const insideText = text.slice(start).slice(0, -1)
            editActions.push({range: selection, text: insideText})
        } else {
            editActions.push({range: selection, text: `\\${keyword}{${text}}`})
        }
    }

    if (editActions.length === 0 && snippetActions.length > 0) {
        const snippet = new vscode.SnippetString(`\\\\${keyword}{$1}`)
        await editor.insertSnippet(snippet, snippetActions)
    } else if (editActions.length > 0 && snippetActions.length === 0) {
        await editor.edit((editBuilder) => {
            editActions.forEach(action => {
                editBuilder.replace(action.range, action.text)
            })
        })
    } else {
        logger.log('toggleSelectedKeyword: cannot handle mixed edit and snippet actions')
    }
}

/**
 * Shift the level sectioning in the selection by one (up or down)
 * @param change
 */
export function shiftSectioningLevel(change: 'promote' | 'demote') {
    lw.section.shiftSectioningLevel(change)
}

export function selectSection() {
    lw.section.selectSection()
}

export function devParseLog() {
    if (vscode.window.activeTextEditor === undefined) {
        return
    }
    parser.parseLog(vscode.window.activeTextEditor.document.getText())
}

export async function devParseTeX() {
    if (vscode.window.activeTextEditor === undefined) {
        return
    }
<<<<<<< HEAD
    const ast = parser.unifiedParse(vscode.window.activeTextEditor.document.getText())
=======
    const ast = await parser.parseLatex(vscode.window.activeTextEditor.document.getText())
>>>>>>> 607f66cf
    return vscode.workspace.openTextDocument({content: JSON.stringify(ast, null, 2), language: 'json'}).then(doc => vscode.window.showTextDocument(doc))
}

export async function devParseBib() {
    if (vscode.window.activeTextEditor === undefined) {
        return
    }
    const ast = await parser.parseBibtex(vscode.window.activeTextEditor.document.getText())
    return vscode.workspace.openTextDocument({content: JSON.stringify(ast, null, 2), language: 'json'}).then(doc => vscode.window.showTextDocument(doc))
}

export async function devStripText() {
    if (vscode.window.activeTextEditor === undefined) {
        return
    }
    const content = stripText(vscode.window.activeTextEditor.document.getText())
    return vscode.workspace.openTextDocument({content}).then(doc => vscode.window.showTextDocument(doc))
}

export function texdoc(packageName?: string) {
    lw.texdoc.texdoc(packageName)
}

export function texdocUsepackages() {
    lw.texdoc.texdocUsepackages()
}

export async function saveActive() {
    await lw.builder.saveActive()
}

export function openMathPreviewPanel() {
    return lw.mathPreviewPanel.open()
}

export function closeMathPreviewPanel() {
    lw.mathPreviewPanel.close()
}

export function toggleMathPreviewPanel() {
    lw.mathPreviewPanel.toggle()
}

async function quickPickRootFile(rootFile: string, localRootFile: string, verb: string): Promise<string | undefined> {
    const configuration = vscode.workspace.getConfiguration('latex-workshop', vscode.Uri.file(rootFile))
    const doNotPrompt = configuration.get('latex.rootFile.doNotPrompt') as boolean
    if (doNotPrompt) {
        if (configuration.get('latex.rootFile.useSubFile')) {
            return localRootFile
        } else {
            return rootFile
        }
    }
    const pickedRootFile = await vscode.window.showQuickPick([{
        label: 'Default root file',
        description: `Path: ${rootFile}`
    }, {
        label: 'Subfiles package root file',
        description: `Path: ${localRootFile}`
    }], {
        placeHolder: `Subfiles package detected. Which file to ${verb}?`,
        matchOnDescription: true
    }).then( selected => {
        if (!selected) {
            return
        }
        switch (selected.label) {
            case 'Default root file':
                return rootFile
            case 'Subfiles package root file':
                return localRootFile
            default:
                return
        }
    })
    return pickedRootFile
}<|MERGE_RESOLUTION|>--- conflicted
+++ resolved
@@ -460,11 +460,7 @@
     if (vscode.window.activeTextEditor === undefined) {
         return
     }
-<<<<<<< HEAD
     const ast = parser.unifiedParse(vscode.window.activeTextEditor.document.getText())
-=======
-    const ast = await parser.parseLatex(vscode.window.activeTextEditor.document.getText())
->>>>>>> 607f66cf
     return vscode.workspace.openTextDocument({content: JSON.stringify(ast, null, 2), language: 'json'}).then(doc => vscode.window.showTextDocument(doc))
 }
 
