import * as vscode from 'vscode'
import * as fs from 'fs'
import * as path from 'path'
import * as cs from 'cross-spawn'
import { lw } from '../lw'
import type { SyncTeXRecordToPDF, SyncTeXRecordToPDFAll, SyncTeXRecordToTeX } from '../types'
import { syncTeXToPDF, syncTeXToTeX } from './synctex/worker'
import { replaceArgumentPlaceholders } from '../utils/utils'
import { isSameRealPath } from '../utils/pathnormalize'
import type { ClientRequest } from '../../types/latex-workshop-protocol-types'

const logger = lw.log('Locator')

export const synctex = {
    toPDF,
    toPDFFromRef,
    toTeX
}

/**
 * Parse the result of SyncTeX forward to PDF.
 *
 * This function takes the result of SyncTeX forward to PDF as a string and
 * parses it to extract page number, x-coordinate, y-coordinate, and whether the
 * red indicator should be shown in the viewer.
 *
 * @param result - The result string of SyncTeX forward to PDF.
 * @returns A SyncTeXRecordToPDF object containing page number, x-coordinate,
 * y-coordinate, and an indicator.
 * @throws Error if there is a parsing error.
 */
function parseToPDF(result: string): SyncTeXRecordToPDF {
    const record = Object.create(null) as { page?: number, x?: number, y?: number }
    let started = false
    for (const line of result.split('\n')) {
        if (line.includes('SyncTeX result begin')) {
            started = true
            continue
        }
        if (line.includes('SyncTeX result end')) {
            break
        }
        if (!started) {
            continue
        }
        const pos = line.indexOf(':')
        if (pos < 0) {
            continue
        }
        const key = line.substring(0, pos).toLowerCase()
        if (key !== 'page' && key !== 'x' && key !== 'y' ) {
            continue
        }
        const value = line.substring(pos + 1)
        record[key] = Number(value)
    }
    if (record.page !== undefined && record.x !== undefined && record.y !== undefined) {
        return { page: record.page, x: record.x, y: record.y, indicator: true }
    } else {
        throw(new Error('parse error when parsing the result of synctex forward.'))
    }
}

/**
 * Parse the result of SyncTeX forward to PDF with a list.
 *
 * This function takes the result of SyncTeX forward to PDF as a string and
 * parses it to extract page number, x-coordinate, y-coordinate, box-based
 * coordinates (h, v, H, W), and whether the red indicator should be shown in
 * the viewer.
 *
 * @param result - The result string of SyncTeX forward to PDF.
 * @returns A SyncTeXRecordToPDFAllList object containing a list of records,
 * with each record containing page number, x-coordinate, y-coordinate,
 * h-coordinate, v-coordinate, H-coordinate, W-coordinate, and an indicator.
 * @throws Error if there is a parsing error.
 */
function parseToPDFList(result: string): SyncTeXRecordToPDFAll[] {
    const records: SyncTeXRecordToPDFAll[] = []
    let started = false
    let recordIndex = -1

    for (const line of result.split('\n')) {
        if (line.includes('SyncTeX result begin')) {
            started = true
            continue
        }

        if (line.includes('SyncTeX result end')) {
            break
        }

        if (!started) {
            continue
        }

        const pos = line.indexOf(':')
        if (pos < 0) {
            continue
        }

        const key = line.substring(0, pos)
        const value = line.substring(pos + 1).trim()

        if (key === 'Output') {
            recordIndex += 1
            const record: SyncTeXRecordToPDFAll = { page: 0, x: 0, y: 0, h: 0, v: 0, W: 0, H: 0, indicator: true }
            records[recordIndex] = record
        }

        if (key === 'Page' || key === 'h' || key === 'v' || key === 'W' || key === 'H' || key === 'x' || key === 'y') {
            const record = records[recordIndex]
            if (record) {
                if (key === 'Page') {
                    record['page'] = Number(value)
                } else {
                    record[key] = Number(value)
                }
            }
        }
    }

    if (recordIndex !== -1) {
        return records
    } else {
        throw(new Error('parse error when parsing the result of synctex forward.'))
    }
}

/**
 * Parse the result of SyncTeX backward to TeX.
 *
 * This function takes the result of SyncTeX backward to TeX as a string and
 * parses it to extract input file, line number, and column number.
 *
 * @param result - The result string of SyncTeX backward to TeX.
 * @returns A SyncTeXRecordToTeX object containing input file, line number, and
 * column number.
 * @throws Error if there is a parsing error.
 */
// function parseToTeX(result: string): SyncTeXRecordToTeX {
//     const record = Object.create(null) as { input?: string, line?: number, column?: number }
//     let started = false
//     for (const line of result.split('\n')) {
//         if (line.includes('SyncTeX result begin')) {
//             started = true
//             continue
//         }
//         if (line.includes('SyncTeX result end')) {
//             break
//         }
//         if (!started) {
//             continue
//         }
//         const pos = line.indexOf(':')
//         if (pos < 0) {
//             continue
//         }
//         const key = line.substring(0, pos).toLowerCase()
//         if (key !== 'input' && key !== 'line' && key !== 'column' ) {
//             continue
//         }
//         const value = line.substring(pos + 1)
//         if (key === 'line' || key === 'column') {
//             record[key] = Number(value)
//             continue
//         }
//         record[key] = value
//     }
//     if (record.input !== undefined && record.line !== undefined && record.column !== undefined) {
//         return { input: record.input, line: record.line, column: record.column }
//     } else {
//         throw(new Error('parse error when parsing the result of synctex backward.'))
//     }
// }

/**
 * Execute forward SyncTeX with respect to the provided arguments.
 *
 * This function performs a forward SyncTeX operation based on the provided
 * arguments. If arguments are not provided, it uses the active text editor's
 * document and cursor position. The forward SyncTeX can be executed with a
 * specific PDF viewer, and the PDF file can be specified.
 *
 * @param pdfFile - The path of a PDF File compiled from the filePath of args.
 * If undefined, it is automatically detected.
 * @param args - The arguments of forward SyncTeX. If undefined, the document
 * and cursor position of activeTextEditor are used.
 * @param forcedViewer - Indicates a PDF viewer with which SyncTeX is executed
 * ('auto', 'tabOrBrowser', or 'external').
<<<<<<< HEAD
 * @param pdfUri - The path of a PDF File compiled from the filePath of args.
 * If undefined, it is automatically detected.
 */
function toPDF(args?: {line: number, filePath: string}, forcedViewer: 'auto' | 'tabOrBrowser' | 'external' = 'auto', pdfUri?: vscode.Uri) {
=======
 */
function toPDF(pdfFile?: string, args?: {line: number, filePath: string}, forcedViewer: 'auto' | 'tabOrBrowser' | 'external' = 'auto') {
>>>>>>> 726cd17e
    let line: number
    let filePath: string
    let character = 0
    const active = vscode.window.activeTextEditor ?? lw.previousActive
    if (!active) {
        logger.log('No active LaTeX editor found or previous one recorded.')
        return
    }

    if (args === undefined) {
        filePath = active.document.uri.fsPath
        if (!lw.file.hasTeXLangId(active.document.languageId)) {
            logger.log(`${filePath} is not valid LaTeX.`)
            return
        }
        const position = active.selection.active
        if (!position) {
            logger.log(`No cursor position from ${position}`)
            return
        }
        line = position.line + 1
        character = position.character
    } else {
        line = args.line
        filePath = args.filePath
    }
    const configuration = vscode.workspace.getConfiguration('latex-workshop')
    const rootFile = lw.root.file.path
    if (rootFile === undefined) {
        logger.log('No root file found.')
        return
    }
    const targetPdfFile = pdfUri ?? vscode.Uri.file(lw.file.getPdfPath(rootFile))
    if (active.document.lineCount === line &&
        active.document.lineAt(line - 1).text === '') {
            line -= 1
    }
    if (forcedViewer === 'external' || (forcedViewer === 'auto' && configuration.get('view.pdf.viewer') === 'external') ) {
        syncTeXExternal(line, targetPdfFile, rootFile)
        return
    }

    callSyncTeXToPDF(line, character, filePath, targetPdfFile, configuration.get('synctex.indicator') as 'none' | 'circle' | 'rectangle').then((record) => {
        void lw.viewer.locate(targetPdfFile, record)
    }).catch(async () => {
        try {
            logger.log(`Forward with synctex.js from ${filePath} to ${pdfUri?.toString(true)} on line ${line}.`)
            const record = await syncTeXToPDF(line, filePath, targetPdfFile)
            if (!record) {
                return
            }
            void lw.viewer.locate(targetPdfFile, record)
        } catch (e) {
            logger.logError('Forward SyncTeX failed.', e)
        }
    })
}

/**
 * Call SyncTeX to PDF for a specific line and character position. If SyncTeX
 * call failed, raise an exception.
 *
 * This function calls the SyncTeX binary to retrieve PDF information for a
 * given line and character position in a TeX file. It returns a promise
 * resolving to a SyncTeXRecordToPDF object.
 *
 * @param line - The line number in the TeX file.
 * @param col - The character position (column) in the line.
 * @param filePath - The path of the TeX file.
 * @param pdfUri - The path of the PDF file.
 * @param indicator - The type of the SyncTex indicator.
 * @returns A promise resolving to a SyncTeXRecordToPDF object or a
 * SyncTeXRecordToPDF[] object.
 */
function callSyncTeXToPDF(line: number, col: number, filePath: string, pdfUri: vscode.Uri, indicator: 'none' | 'circle' | 'rectangle'): Promise<SyncTeXRecordToPDF>
function callSyncTeXToPDF(line: number, col: number, filePath: string, pdfUri: vscode.Uri, indicator: 'none' | 'circle' | 'rectangle'): Promise<SyncTeXRecordToPDFAll[]>
function callSyncTeXToPDF(line: number, col: number, filePath: string, pdfUri: vscode.Uri, indicator: 'none' | 'circle' | 'rectangle'): Promise<SyncTeXRecordToPDF> | Promise<SyncTeXRecordToPDFAll[]> {
    const configuration = vscode.workspace.getConfiguration('latex-workshop')
    const docker = configuration.get('docker.enabled')

    const args = ['view', '-i'].concat([
        `${line}${indicator === 'rectangle' ? ':0' : `:${col + 1}`}:${docker ? path.basename(filePath) : filePath}`,
        '-o',
        docker ? path.basename(pdfUri.fsPath) : pdfUri.fsPath
    ])

    let command = configuration.get('synctex.path') as string
    if (docker) {
        if (process.platform === 'win32') {
            command = path.resolve(lw.extensionRoot, './scripts/synctex.bat')
        } else {
            command = path.resolve(lw.extensionRoot, './scripts/synctex')
            fs.chmodSync(command, 0o755)
        }
    }
    const logTag = docker ? 'Docker' : 'SyncTeX'
    logger.log(`Forward from ${filePath} to ${pdfUri.toString(true)} on line ${line}.`)
    const proc = cs.spawn(command, args, {cwd: path.dirname(pdfUri.fsPath)})
    proc.stdout.setEncoding('utf8')
    proc.stderr.setEncoding('utf8')

    let stdout = ''
    proc.stdout.on('data', newStdout => {
        stdout += newStdout
    })

    let stderr = ''
    proc.stderr.on('data', newStderr => {
        stderr += newStderr
    })

    return new Promise<SyncTeXRecordToPDF | SyncTeXRecordToPDFAll[]>( (resolve, reject) => {
        proc.on('error', err => {
            logger.logError(`(${logTag}) Forward SyncTeX failed, fallback to synctex.js.`, err, stderr)
            reject()
        })

        proc.on('exit', exitCode => {
            if (exitCode !== 0) {
                logger.logError(`(${logTag}) Forward SyncTeX failed, fallback to synctex.js.`, exitCode, stderr)
                reject()
            } else {
                const record = indicator === 'rectangle' ? parseToPDFList(stdout) : parseToPDF(stdout)
                if (!Array.isArray(record)) {
                    record.indicator = indicator !== 'none'
                }
                resolve(record)
            }
        })
    }) as Promise<SyncTeXRecordToPDF> | Promise<SyncTeXRecordToPDFAll[]>
}

/**
 * Execute forward SyncTeX based on the provided arguments and viewer
 * preference.
 *
 * This function is a wrapper for `toPDF`, specifically designed to be called
 * from reference commands. It adjusts the line number and invokes `toPDF` with
 * the specified viewer preference.
 *
 * @param args - The arguments of forward SyncTeX, including line number and
 * file path.
 */
function toPDFFromRef(args: {line: number, filePath: string}) {
    const configuration = vscode.workspace.getConfiguration('latex-workshop')
    const viewer = configuration.get('view.pdf.ref.viewer') as 'auto' | 'tabOrBrowser' | 'external'
    args.line += 1
    if (viewer) {
        toPDF(undefined, args, viewer)
    } else {
        toPDF(undefined, args)
    }
}

/**
 * Call SyncTeX to TeX for a specific page and coordinates.
 *
 * This function calls the SyncTeX binary to retrieve TeX information for a
 * given page and coordinates in a PDF. It returns a promise resolving to a
 * SyncTeXRecordToTeX object.
 *
 * @param page - The page number in the PDF.
 * @param x - The x-coordinate on the page.
 * @param y - The y-coordinate on the page.
 * @param pdfPath - The path of the PDF file.
 * @returns A promise resolving to a SyncTeXRecordToTeX object.
 */
// function callSyncTeXToTeX(page: number, x: number, y: number, pdfPath: string): Thenable<SyncTeXRecordToTeX> {
//     const configuration = vscode.workspace.getConfiguration('latex-workshop')

//     const docker = configuration.get('docker.enabled')
//     const args = ['edit', '-o', `${page}:${x}:${y}:${docker ? path.basename(pdfPath): pdfPath}`]

//     let command = configuration.get('synctex.path') as string
//     if (docker) {
//         logger.log('Use Docker to invoke the command.')
//         if (process.platform === 'win32') {
//             command = path.resolve(lw.extensionRoot, './scripts/synctex.bat')
//         } else {
//             command = path.resolve(lw.extensionRoot, './scripts/synctex')
//             fs.chmodSync(command, 0o755)
//         }
//     }

//     const logTag = docker ? 'Docker' : 'Legacy'
//     logger.log(`Backward from ${pdfPath} at x=${x}, y=${y} on page ${page}.`)

//     const proc = cs.spawn(command, args, {cwd: path.dirname(pdfPath)})
//     proc.stdout.setEncoding('utf8')
//     proc.stderr.setEncoding('utf8')

//     let stdout = ''
//     proc.stdout.on('data', newStdout => {
//         stdout += newStdout
//     })

//     let stderr = ''
//     proc.stderr.on('data', newStderr => {
//         stderr += newStderr
//     })


//     return new Promise( (resolve, reject) => {
//         proc.on('error', err => {
//             logger.logError(`(${logTag}) Backward SyncTeX failed.`, err, stderr)
//             reject()
//         })
//         proc.on('exit', exitCode => {
//             if (exitCode !== 0) {
//                 logger.logError(`(${logTag}) Backward SyncTeX failed.`, exitCode, stderr)
//                 reject()
//             } else {
//                 const record = parseToTeX(stdout)
//                 resolve(record)
//             }
//         })
//     })
// }

/**
 * Execute backward SyncTeX to locate TeX source.
 *
 * This function performs a backward SyncTeX operation to locate the TeX source
 * corresponding to a position in a PDF file. It opens the TeX source file and
 * scrolls to the specified position.
 *
 * @param data - ClientRequest data containing the type ('reverse_synctex') and
 * position information.
 * @param pdfUri - The path of the PDF file.
 */
async function toTeX(data: Extract<ClientRequest, {type: 'reverse_synctex'}>, pdfUri: vscode.Uri) {
    let record: SyncTeXRecordToTeX

    // We only use synctex.js for backward sync as the binary cannot handle CJK encodings #4239.
    //
    // const configuration = vscode.workspace.getConfiguration('latex-workshop')
    // const docker = configuration.get('docker.enabled')
    // try {
    //     record = await callSyncTeXToTeX(data.page, data.pos[0], data.pos[1], pdfUri)
    //     if (docker && process.platform === 'win32') {
    //         record.input = path.join(path.dirname(pdfUri), record.input.replace('/data/', ''))
    //     }
    // } catch {
    // }
    try {
        logger.log(`Backward from ${pdfUri.toString(true)} at x=${data.pos[0]}, y=${data.pos[1]} on page ${data.page}.`)
        const temp = await syncTeXToTeX(data.page, data.pos[0], data.pos[1], pdfUri)
        if (!temp) {
            return
        }
        record = temp
    } catch (e) {
        logger.logError('Backward SyncTeX failed.', e)
        return
    }
    record.input = record.input.replace(/(\r\n|\n|\r)/gm, '')

    // kpathsea/SyncTeX follow symlinks.
    // see http://tex.stackexchange.com/questions/25578/why-is-synctex-in-tl-2011-so-fussy-about-filenames.
    // We compare the return of symlink with the files list in the texFileTree and try to pickup the correct one.
    for (const ed of lw.cache.paths()) {
        try {
            if (isSameRealPath(record.input, ed)) {
                record.input = ed
                break
            }
        } catch(e) {
            logger.logError(`Backward SyncTeX failed on isSameRealPath() with ${record.input} and ${ed} .`, e)
        }
    }

    const filePath = path.resolve(record.input)
    if (!fs.existsSync(filePath)) {
        logger.log(`Backward SyncTeX failed on non-existent ${filePath} .`)
        return
    }
    logger.log(`Backward SyncTeX to ${filePath} .`)
    try {
        const doc = await vscode.workspace.openTextDocument(filePath)
        let row = record.line - 1
        let col = record.column < 0 ? 0 : record.column
        // columns are typically not supplied by SyncTex, this could change in the future for some engines though
        if (col === 0) {
            [row, col] = getRowAndColumn(doc, row, data.textBeforeSelection, data.textAfterSelection)
        }
        const pos = new vscode.Position(row, col)

        const tab = findTab(doc)
        const viewColumn = tab?.group.viewColumn ?? getViewColumnOfVisibleTextEditor() ?? vscode.ViewColumn.Beside
        const editor = await vscode.window.showTextDocument(doc, viewColumn)
        editor.selection = new vscode.Selection(pos, pos)
        await vscode.commands.executeCommand('revealLine', {lineNumber: row, at: 'center'})
        animateToNotify(editor, pos)
    } catch(e: unknown) {
        logger.logError('Backward SyncTeX failed.', e)
    }
}

/**
 * Find the first tab containing the specified document.
 *
 * This function searches for the first tab containing the specified document
 * URI. If the document is not found in active tabs, it returns undefined.
 *
 * @param doc - The TextDocument for which to find the tab.
 * @returns The first tab containing the document or undefined if not found.
 */
function findTab(doc: vscode.TextDocument): vscode.Tab | undefined {
    let notActive: vscode.Tab[] = []
    const docUriString = doc.uri.toString()
    for (const tabGroup of vscode.window.tabGroups.all) {
        for (const tab of tabGroup.tabs) {
            const tabInput = tab.input
            if (tabInput instanceof vscode.TabInputText) {
                if (docUriString === tabInput.uri.toString()) {
                    if (tab.isActive) {
                        return tab
                    } else {
                        notActive.push(tab)
                    }
                }
            }
        }
    }
    notActive = notActive.sort((a, b) => Math.max(a.group.viewColumn, 0) - Math.max(b.group.viewColumn, 0) )
    return notActive[0] || undefined
}

/**
 * Get the view column of the first visible text editor.
 *
 * This function returns the view column of the first visible text editor if
 * any. If no visible text editors are found, it returns undefined.
 *
 * @returns The view column of the first visible text editor or undefined.
 */
function getViewColumnOfVisibleTextEditor(): vscode.ViewColumn | undefined {
    const viewColumnArray = vscode.window.visibleTextEditors
                            .map((editor) => editor.viewColumn)
                            .filter((column): column is vscode.ViewColumn => column !== undefined)
                            .sort()
    return viewColumnArray[0]
}

/**
 * Get the row and column based on surrounding text.
 *
 * This function calculates the row and column based on the surrounding text in
 * the specified document, considering the text before and after the selection.
 *
 * @param doc - The TextDocument in which to search for the position.
 * @param row - The initial row for the search.
 * @param textBeforeSelectionFull - The full text before the selection.
 * @param textAfterSelectionFull - The full text after the selection.
 * @returns An array containing the row and column.
 */
function getRowAndColumn(doc: vscode.TextDocument, row: number, textBeforeSelectionFull: string, textAfterSelectionFull: string) {
    let tempCol = getColumnBySurroundingText(doc.lineAt(row).text, textBeforeSelectionFull, textAfterSelectionFull)
    if (tempCol !== null) {
        return [row, tempCol]
    }

    if (row - 1 >= 0) {
        tempCol = getColumnBySurroundingText(doc.lineAt(row - 1).text, textBeforeSelectionFull, textAfterSelectionFull)
        if (tempCol !== null) {
            return [row - 1, tempCol]
        }
    }

    if (row + 1 < doc.lineCount) {
        tempCol = getColumnBySurroundingText(doc.lineAt(row + 1).text, textBeforeSelectionFull, textAfterSelectionFull)
        if (tempCol !== null) {
            return [row + 1, tempCol]
        }
    }

    return [row, 0]
}

/**
 * Get the column based on surrounding text.
 *
 * This function calculates the column based on the surrounding text in the
 * specified line, considering the text before and after the selection.
 *
 * @param line - The line of text in which to search for the column.
 * @param textBeforeSelectionFull - The full text before the selection.
 * @param textAfterSelectionFull - The full text after the selection.
 * @returns The calculated column.
 */
function getColumnBySurroundingText(line: string, textBeforeSelectionFull: string, textAfterSelectionFull: string) {
    let previousColumnMatches = Object.create(null) as { [k: string]: number }

    for (let length = 5; length <= Math.max(textBeforeSelectionFull.length, textAfterSelectionFull.length); length++) {
        const columns: number[] = []
        const textBeforeSelection = textBeforeSelectionFull.substring(textBeforeSelectionFull.length - length, textBeforeSelectionFull.length)
        const textAfterSelection = textAfterSelectionFull.substring(0, length)

        // Get all indexes for the before and after text
        if (textBeforeSelection !== '') {
            columns.push(...indexes(line, textBeforeSelection).map(index => index + textBeforeSelection.length))
        }
        if (textAfterSelection !== '') {
            columns.push(...indexes(line, textAfterSelection))
        }

        // Get number or occurrences for each column
        const columnMatches = Object.create(null) as { [k: string]: number }
        columns.forEach(column => columnMatches[column] = (columnMatches[column] || 0) + 1)
        const values = Object.values(columnMatches).sort()

        // At least two matches with equal fit
        if (values.length > 1 && values[0] === values[1]) {
            previousColumnMatches = columnMatches
            continue
        }
        // Only one match or one best match
        if (values.length >= 1) {
            return parseInt(Object.keys(columnMatches).reduce((a, b) => columnMatches[a] > columnMatches[b] ? a : b))
        }
        // No match in current iteration, return first best match from previous run or 0
        if (Object.keys(previousColumnMatches).length > 0) {
            return parseInt(Object.keys(previousColumnMatches).reduce((a, b) => previousColumnMatches[a] > previousColumnMatches[b] ? a : b))
        } else {
            return null
        }
    }
    // Should never be reached
    return null
}

/**
 * Find all indexes of a substring in a source string.
 *
 * This function returns an array containing all indexes of the specified
 * substring in the source string.
 *
 * @param source - The source string in which to find the indexes.
 * @param find - The substring to search for.
 * @returns An array of indexes.
 */
function indexes(source: string, find: string) {
    const result: number[] = []
    for (let i = 0; i < source.length; ++i) {
        if (source.substring(i, i + find.length) === find) {
            result.push(i)
        }
    }
    return result
}

/**
 * Animate to notify the user about a specific position.
 *
 * This function animates to notify the user about a specific position by
 * highlighting the line. It creates a temporary decoration with a border around
 * the line and disposes it after 500 milliseconds.
 *
 * @param editor - The TextEditor in which to animate.
 * @param position - The Position to animate.
 */
function animateToNotify(editor: vscode.TextEditor, position: vscode.Position) {
    const decoConfig = {
        borderWidth: '1px',
        borderStyle: 'solid',
        light: {
            borderColor: 'red'
        },
        dark: {
            borderColor: 'white'
        }
    }
    const range = new vscode.Range(position.line, 0, position.line, 65535)
    const deco = vscode.window.createTextEditorDecorationType(decoConfig)
    editor.setDecorations(deco, [range])
    setTimeout(() => { deco.dispose() }, 500)
}

/**
 * Execute external SyncTeX with a specified PDF viewer.
 *
 * This function executes an external SyncTeX operation using a specified PDF
 * viewer. It constructs the command and arguments based on user configuration.
 *
 * @param line - The line number in the PDF.
 * @param pdfUri - The path of the PDF file.
 * @param rootFile - The path of the root TeX file.
 */
function syncTeXExternal(line: number, pdfUri: vscode.Uri, rootFile: string) {
    if (!vscode.window.activeTextEditor) {
        return
    }
    const texFile = vscode.window.activeTextEditor.document.uri.fsPath
    const configuration = vscode.workspace.getConfiguration('latex-workshop')
    const command = configuration.get('view.pdf.external.synctex.command') as string
    let args = configuration.get('view.pdf.external.synctex.args') as string[]
    if (command === '') {
        logger.log('The external SyncTeX command is empty.')
        return
    }
    if (args) {
        args = args.map(arg => {
            return replaceArgumentPlaceholders(rootFile, lw.file.tmpDirPath)(arg)
                    .replace(/%PDF%/g, pdfUri.fsPath)
                    .replace(/%LINE%/g, line.toString())
                    .replace(/%TEX%/g, texFile)
        })
    }
    logger.logCommand(`Opening external viewer for SyncTeX from ${pdfUri.toString(true)} .`, command, args)
    const proc = cs.spawn(command, args)
    let stdout = ''
    proc.stdout.on('data', newStdout => {
        stdout += newStdout
    })
    let stderr = ''
    proc.stderr.on('data', newStderr => {
        stderr += newStderr
    })
    const cb = () => {
        void logger.log(`STDOUT: ${stdout}`)
        void logger.log(`STDERR: ${stderr}`)
    }
    proc.on('error', cb)
    proc.on('exit', cb)
}<|MERGE_RESOLUTION|>--- conflicted
+++ resolved
@@ -182,21 +182,14 @@
  * document and cursor position. The forward SyncTeX can be executed with a
  * specific PDF viewer, and the PDF file can be specified.
  *
- * @param pdfFile - The path of a PDF File compiled from the filePath of args.
+ * @param pdfUri - The path of a PDF File compiled from the filePath of args.
  * If undefined, it is automatically detected.
  * @param args - The arguments of forward SyncTeX. If undefined, the document
  * and cursor position of activeTextEditor are used.
  * @param forcedViewer - Indicates a PDF viewer with which SyncTeX is executed
  * ('auto', 'tabOrBrowser', or 'external').
-<<<<<<< HEAD
- * @param pdfUri - The path of a PDF File compiled from the filePath of args.
- * If undefined, it is automatically detected.
- */
-function toPDF(args?: {line: number, filePath: string}, forcedViewer: 'auto' | 'tabOrBrowser' | 'external' = 'auto', pdfUri?: vscode.Uri) {
-=======
- */
-function toPDF(pdfFile?: string, args?: {line: number, filePath: string}, forcedViewer: 'auto' | 'tabOrBrowser' | 'external' = 'auto') {
->>>>>>> 726cd17e
+ */
+function toPDF(pdfUri?: vscode.Uri, args?: {line: number, filePath: string}, forcedViewer: 'auto' | 'tabOrBrowser' | 'external' = 'auto') {
     let line: number
     let filePath: string
     let character = 0
