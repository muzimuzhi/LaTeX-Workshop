--- conflicted
+++ resolved
@@ -39,11 +39,8 @@
     private pdfsWatched: string[] = []
     private bibsWatched: string[] = []
     private watcherOptions: chokidar.WatchOptions
-<<<<<<< HEAD
     private rsweaveExt: string[] = ['.rnw', '.Rnw', '.rtex', '.Rtex', '.snw', '.Snw']
-=======
     private pdfWatcherOptions: chokidar.WatchOptions
->>>>>>> 36b3ceb0
 
     constructor(extension: Extension) {
         this.extension = extension
