import * as vscode from 'vscode'
import { bibtexParser } from 'latex-utensils'
import { lw } from '../../lw'
import type { CitationField, CitationItem, CompletionArgs, CompletionItem, CompletionProvider } from '../../types'
import type { FileCache } from '../../types'

import { trimMultiLineString } from '../../utils/utils'
import { computeFilteringRange } from './completerutils'

const logger = lw.log('Intelli', 'Citation')

export const provider: CompletionProvider = { from }
export const citation = {
    parse,
    browser,
    getItem,
    parseBibFile
}

const data = {
    bibEntries: new Map<string, CitationItem[]>()
}

lw.watcher.bib.onCreate(uri => parseBibFile(uri.fsPath))
lw.watcher.bib.onChange(uri => parseBibFile(uri.fsPath))
lw.watcher.bib.onDelete(uri => removeEntriesInFile(uri.fsPath))

/**
 * Read the value `intellisense.citation.format`
 * @param configuration workspace configuration
 * @param excludedField A field to exclude from the list of citation fields. Primary usage is to not include `citation.label` twice.
 */
function readCitationFormat(configuration: vscode.WorkspaceConfiguration, excludedField?: string): string[] {
    const fields = (configuration.get('intellisense.citation.format') as string[]).map(f => { return f.toLowerCase() })
    if (excludedField) {
        return fields.filter(f => f !== excludedField.toLowerCase())
    }
    return fields
}

export const bibTools = {
    expandField,
    deParenthesis,
    parseAbbrevations
}

function expandField(abbreviations: {[key: string]: string}, value: bibtexParser.FieldValue | undefined): string {
    if (value === undefined) {
        return ''
    }
    if (value.kind === 'concat') {
        const args = value.content as bibtexParser.FieldValue[]
        return args.map(arg => expandField(abbreviations, arg)).join(' ')
    }
    if (bibtexParser.isAbbreviationValue(value)) {
        if (value.content in abbreviations) {
            return abbreviations[value.content]
        }
        return ''
    }
    return value.content
}

function deParenthesis(str: string): string {
    // Remove wrapping { }
    // Extract the content of \url{}
    return str.replace(/\\url{([^\\{}]+)}/g, '$1').replace(/{+([^\\{}]+)}+/g, '$1')
}

function parseAbbrevations(ast: bibtexParser.BibtexAst) {
    const abbreviations: {[key: string]: string} = {}
    ast.content.filter(bibtexParser.isStringEntry).forEach((entry: bibtexParser.StringEntry) => {
        // @string{string1 = "Proceedings of the "}
        // @string{string2 = string1 # "Foo"}
        if (typeof entry.value.content === 'string') {
            abbreviations[entry.abbreviation] = entry.value.content
        } else {
            abbreviations[entry.abbreviation] =
                (entry.value.content as (bibtexParser.AbbreviationValue | bibtexParser.TextStringValue)[]).map(subEntry => {
                    if (bibtexParser.isAbbreviationValue(subEntry)) {
                        return abbreviations[subEntry.content] ?? `undefined @string "${subEntry.content}"`
                    } else {
                        return subEntry.content
                    }
                }).join('')
        }
    })

    return abbreviations
}


function from(_result: RegExpMatchArray, args: CompletionArgs) {
    return provide(args.uri, args.line, args.position)
}

function provide(uri: vscode.Uri, line: string, position: vscode.Position): CompletionItem[] {
    // Compile the suggestion array to vscode completion array
    const configuration = vscode.workspace.getConfiguration('latex-workshop', uri)
    const label = configuration.get('intellisense.citation.label') as string
    const fields = readCitationFormat(configuration)
    const range: vscode.Range | undefined = computeFilteringRange(line, position)

    const items = updateAll(lw.cache.getIncludedBib(lw.root.file.path))
    const alts: CitationItem[] = []
    items.forEach(item => {
        if (item.fields.has('ids')) {
            const ids = item.fields.get('ids')?.split(',').map(id => id.trim())
            if (ids === undefined || ids.length === 0) {
                return
            }
            for (const id of ids) {
                const alt = Object.assign({}, item)
                alt.key = id
                alts.push(alt)
            }
        }
    })
    // Retrieve the list of fields to filter the completion items
    const filterContents = configuration.get('intellisense.citation.filterText') as ('bibtex key' | 'title' | 'other fields')[]
    // Construct the filter text for each item
    const getFilterText = (item: CitationItem): string => {
        const filterText = filterContents
            .map(filterContent => ({
                    'bibtex key': item.key,
                    'title': item.fields.title || '',
                    'other fields': item.fields.join(fields.filter(field => field !== 'title'), false)
                }[filterContent] || ''))
            .filter(text => text !== '')
            .join(' ')

        if (filterText === '') {
            return `${item.key} ${item.fields.title || ''} ${item.fields.join(fields.filter(field => field !== 'title'), false)}`
        }

        return filterText
    }
    return [...items, ...alts].map(item => {
        // Compile the completion item label
        switch(label) {
            case 'bibtex key':
            default:
                item.label = item.key
                break
            case 'title':
                if (item.fields.title) {
                    item.label = item.fields.title
                }
                break
            case 'authors':
                if (item.fields.author) {
                    item.label = item.fields.author
                }
                break
        }
        item.filterText = getFilterText(item)
        item.insertText = item.key
        item.range = range
        // We need two spaces to ensure md newline
        item.documentation = new vscode.MarkdownString( '\n' + item.fields.join(fields, true, '  \n') + '\n\n')
        return item
    })
}

function browser(args?: CompletionArgs) {
    const configuration = vscode.workspace.getConfiguration('latex-workshop', args?.uri)
    const label = configuration.get('intellisense.citation.label') as string
    const fields = readCitationFormat(configuration, label)
    void vscode.window.showQuickPick(updateAll(lw.cache.getIncludedBib(lw.root.file.path)).map(item => {
        return {
            label: item.fields.title ? trimMultiLineString(item.fields.title) : '',
            description: item.key,
            detail: item.fields.join(fields, true, ', ')
        }
    }), {
        placeHolder: 'Press ENTER to insert citation key at cursor',
        matchOnDetail: true,
        matchOnDescription: true,
        ignoreFocusOut: true
    }).then(selected => {
        if (!selected) {
            return
        }
        if (vscode.window.activeTextEditor) {
            const editor = vscode.window.activeTextEditor
            const content = editor.document.getText(new vscode.Range(new vscode.Position(0, 0), editor.selection.start))
            let start = editor.selection.start
            if (content.lastIndexOf('\\cite') > content.lastIndexOf('}')) {
                const curlyStart = content.lastIndexOf('{') + 1
                const commaStart = content.lastIndexOf(',') + 1
                start = editor.document.positionAt(curlyStart > commaStart ? curlyStart : commaStart)
            }
            void editor.edit(edit => edit.replace(new vscode.Range(start, editor.selection.end), selected.description || ''))
                        .then(() => editor.selection = new vscode.Selection(editor.selection.end, editor.selection.end))
        }
    })
}

function getRawItem(key: string): CitationItem | undefined {
    const suggestions = updateAll()
    const entry = suggestions.find((elm) => elm.key === key)
    return entry
}

function getItem(key: string, configurationScope?: vscode.ConfigurationScope): CitationItem | undefined {
    const entry = getRawItem(key)
    if (entry && !(entry.detail || entry.documentation)) {
        const configuration = vscode.workspace.getConfiguration('latex-workshop', configurationScope)
        const fields = readCitationFormat(configuration)
        // We need two spaces to ensure md newline
        entry.documentation = new vscode.MarkdownString( '\n' + entry.fields.join(fields, true, '  \n') + '\n\n')
    }
    return entry
}

/**
 * Returns aggregated bib entries from `.bib` files and bibitems defined on LaTeX files included in the root file.
 *
 * @param bibFiles The array of the paths of `.bib` files. If `undefined`, the keys of `bibEntries` are used.
 */
function updateAll(bibFiles?: string[]): CitationItem[] {
    let suggestions: CitationItem[] = []
    // From bib files
    if (bibFiles === undefined) {
        bibFiles = Array.from(data.bibEntries.keys())
    }
    bibFiles.forEach(file => {
        const entry = data.bibEntries.get(file)
        if (entry) {
            suggestions = suggestions.concat(entry)
        }
    })
    // From caches
    lw.cache.getIncludedTeX().forEach(cachedFile => {
        const cachedBibs = lw.cache.get(cachedFile)?.elements.bibitem
        if (cachedBibs === undefined) {
            return
        }
        suggestions = suggestions.concat(cachedBibs)
    })
    return suggestions
}

/**
 * Parses `.bib` file. The results are stored in this instance.
 *
 * @param fileName The path of `.bib` file.
 */
async function parseBibFile(fileName: string) {
    logger.log(`Parsing .bib entries from ${fileName}`)
<<<<<<< HEAD
    const configuration = vscode.workspace.getConfiguration('latex-workshop', lw.file.toUri(fileName))
    if (fs.statSync(fileName).size >= (configuration.get('bibtex.maxFileSize') as number) * 1024 * 1024) {
=======
    const configuration = vscode.workspace.getConfiguration('latex-workshop', vscode.Uri.file(fileName))
    if ((await lw.external.stat(vscode.Uri.file(fileName))).size >= (configuration.get('bibtex.maxFileSize') as number) * 1024 * 1024) {
>>>>>>> 1195919a
        logger.log(`Bib file is too large, ignoring it: ${fileName}`)
        data.bibEntries.delete(fileName)
        return
    }
    const newEntry: CitationItem[] = []
    const bibtex = await lw.file.read(fileName)
    logger.log(`Parse BibTeX AST from ${fileName} .`)
    const ast = await lw.parser.parse.bib(vscode.Uri.file(fileName), bibtex ?? '')
    if (ast === undefined) {
        logger.log(`Parsed 0 bib entries from ${fileName}.`)
        lw.event.fire(lw.event.FileParsed, fileName)
        return
    }
    const abbreviations = parseAbbrevations(ast)
    ast.content
        .filter(bibtexParser.isEntry)
        .forEach((entry: bibtexParser.Entry) => {
            if (entry.internalKey === undefined) {
                return
            }
            const item: CitationItem = {
                key: entry.internalKey,
                label: entry.internalKey,
                file: fileName,
                position: new vscode.Position(entry.location.start.line - 1, entry.location.start.column - 1),
                kind: vscode.CompletionItemKind.Reference,
                fields: new Fields()
            }
            entry.content.forEach(field => {
                const value = deParenthesis(expandField(abbreviations, field.value))
                item.fields.set(field.name, value)
            })
            newEntry.push(item)
        })
    data.bibEntries.set(fileName, newEntry)
    logger.log(`Parsed ${newEntry.length} bib entries from ${fileName} .`)
    void lw.outline.reconstruct()
    lw.event.fire(lw.event.FileParsed, fileName)
}

function removeEntriesInFile(file: string) {
    logger.log(`Remove parsed bib entries for ${file}`)
    data.bibEntries.delete(file)
}

/**
 * Updates the Manager cache for bibitems with Cache.
 * Cache `content` is parsed with regular expressions,
 * and the result is used to update the cache bibitem element.
 */
function parse(cache: FileCache) {
    cache.elements.bibitem = parseContent(cache.filePath, cache.content)
}

function parseContent(file: string, content: string): CitationItem[] {
    const itemReg = /^(?!%).*\\bibitem(?:\[[^[\]{}]*\])?{([^}]*)}/gm
    const items: CitationItem[] = []
    while (true) {
        const result = itemReg.exec(content)
        if (result === null) {
            break
        }
        const postContent = content.substring(result.index + result[0].length, content.indexOf('\n', result.index)).trim()
        const positionContent = content.substring(0, result.index).split('\n')
        items.push({
            key: result[1],
            label: result[1],
            file,
            kind: vscode.CompletionItemKind.Reference,
            detail: `${postContent}\n...`,
            fields: new Fields(),
            position: new vscode.Position(positionContent.length - 1, positionContent[positionContent.length - 1].length)
        })
    }
    return items
}

class Fields extends Map<string, string> implements CitationField {
    get author() { return this.get('author') }
    get journal() { return this.get('journal') }
    get journaltitle() { return this.get('journaltitle') }
    get title() { return this.get('title') }
    get publisher() { return this.get('publisher') }

    /**
     * Concatenate the values of the fields listed in `selectedFields`
     * @param selectedFields an array of field names
     * @param prefixWithKeys if true, every field is prefixed by 'Fieldname: '
     * @param joinString the string to use for joining the fields
     * @returns a string
     */
    join(selectedFields: string[], prefixWithKeys: boolean, joinString: string = ' '): string {
        const s: string[] = []
        for (const key of this.keys()) {
            if (selectedFields.includes(key)) {
                const value = this.get(key) as string
                if (prefixWithKeys) {
                    s.push(key.charAt(0).toUpperCase() + key.slice(1) + ': ' + value)
                } else {
                    s.push(value)
                }
            }
        }
        return s.join(joinString)
    }
}<|MERGE_RESOLUTION|>--- conflicted
+++ resolved
@@ -248,13 +248,8 @@
  */
 async function parseBibFile(fileName: string) {
     logger.log(`Parsing .bib entries from ${fileName}`)
-<<<<<<< HEAD
     const configuration = vscode.workspace.getConfiguration('latex-workshop', lw.file.toUri(fileName))
-    if (fs.statSync(fileName).size >= (configuration.get('bibtex.maxFileSize') as number) * 1024 * 1024) {
-=======
-    const configuration = vscode.workspace.getConfiguration('latex-workshop', vscode.Uri.file(fileName))
-    if ((await lw.external.stat(vscode.Uri.file(fileName))).size >= (configuration.get('bibtex.maxFileSize') as number) * 1024 * 1024) {
->>>>>>> 1195919a
+    if ((await lw.external.stat(lw.file.file(fileName))).size >= (configuration.get('bibtex.maxFileSize') as number) * 1024 * 1024) {
         logger.log(`Bib file is too large, ignoring it: ${fileName}`)
         data.bibEntries.delete(fileName)
         return
